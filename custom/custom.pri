message("Adding Yuneec Typhoon H520 plugin")

# The following define makes your compiler emit warnings if you use
# any feature of Qt which as been marked deprecated (the exact warnings
# depend on your compiler). Please consult the documentation of the
# deprecated API in order to know how to port your code away from it.

#DEFINES += QT_DEPRECATED_WARNINGS

#-- Version control
#   Major and minor versions are defined here (manually)

#-- IMPORTANT: When changing these, make sure to update s3_deploy.sh and update_manifest.sh

DATA_PILOT_VER_MAJOR = 1
DATA_PILOT_VER_MINOR = 2
DATA_PILOT_VER_FIRST_BUILD = 3564

#   Build number is automatic

DATA_PILOT_VER_BUILD = $$system(git --git-dir ../.git rev-list master --first-parent --count)
win32 {
    DATA_PILOT_VER_BUILD = $$system("set /a $$DATA_PILOT_VER_BUILD - $$DATA_PILOT_VER_FIRST_BUILD")
} else {
    DATA_PILOT_VER_BUILD = $$system("echo $(($$DATA_PILOT_VER_BUILD - $$DATA_PILOT_VER_FIRST_BUILD))")
}
DATA_PILOT_VERSION = $${DATA_PILOT_VER_MAJOR}.$${DATA_PILOT_VER_MINOR}.$${DATA_PILOT_VER_BUILD}

DEFINES -= GIT_VERSION=\"\\\"$$GIT_VERSION\\\"\"
DEFINES += GIT_VERSION=\"\\\"$$DATA_PILOT_VERSION\\\"\"

message(DataPilot Version: $${DATA_PILOT_VERSION})

#-- Platform definitions
linux : android-g++ {
    DEFINES += NO_SERIAL_LINK
    CONFIG  += DISABLE_BUILTIN_ANDROID
    CONFIG  += MobileBuild
    CONFIG  += NoSerialBuild
    equals(ANDROID_TARGET_ARCH, x86)  {
        message("Using ST16 specific Android interface")
        PlayStoreBuild|DeveloperBuild {
            CONFIG -= debug
            CONFIG -= debug_and_release
            CONFIG += release
            message(Build Android Package)
        }
    } else {
        message("Unsuported Android toolchain, limited functionality for development only")
    }
} else {
    SimulatedMobile {
        message("Simulated mobile build")
        DEFINES += __mobile__
        DEFINES += NO_SERIAL_LINK
        CONFIG  += MobileBuild
        CONFIG  += NoSerialBuild
    } else {
        message("Desktop build")
    }
}

#-- MAVLink Dialect

CONFIG         += QGC_DISABLE_APM_MAVLINK
MAVLINKPATH_REL = custom/mavlink
MAVLINKPATH     = $$QGCROOT/$$MAVLINKPATH_REL
MAVLINK_CONF    = yuneec

DesktopPlanner {
    message("Desktop Planner Build")
    DEFINES += __mobile__
    DEFINES += __planner__
    CONFIG  += DISABLE_VIDEOSTREAMING
    CONFIG  += MobileBuild
}

DEFINES += CUSTOMHEADER=\"\\\"TyphoonHPlugin.h\\\"\"
DEFINES += CUSTOMCLASS=TyphoonHPlugin

CONFIG  += QGC_DISABLE_APM_PLUGIN QGC_DISABLE_APM_PLUGIN_FACTORY QGC_DISABLE_PX4_PLUGIN_FACTORY

DesktopInstall {
    CONFIG  += QGC_DISABLE_BUILD_SETUP
}

DEFINES += NO_UDP_VIDEO
DEFINES += QGC_DISABLE_BLUETOOTH
DEFINES += QGC_DISABLE_UVC
DEFINES += DISABLE_ZEROCONF

DesktopPlanner {
    TARGET   = DataPilotPlanner
    DEFINES += QGC_APPLICATION_NAME=\"\\\"DataPilotPlanner\\\"\"
} else {
    TARGET   = DataPilot
    DEFINES += QGC_APPLICATION_NAME=\"\\\"DataPilot\\\"\"
}

DEFINES += QGC_ORG_NAME=\"\\\"Yuneec.com\\\"\"
DEFINES += QGC_ORG_DOMAIN=\"\\\"com.yuneec\\\"\"

RESOURCES += \
    $$QGCROOT/custom/typhoonh_common.qrc

DesktopPlanner {
    RESOURCES += \
        $$QGCROOT/custom/typhoonh_planner.qrc
} else {
    RESOURCES += \
        $$QGCROOT/custom/typhoonh.qrc
}

MacBuild {
    QMAKE_INFO_PLIST    = $$QGCROOT/custom/macOS/YuneecInfo.plist
    ICON                = $$QGCROOT/custom/macOS/icon.icns
    OTHER_FILES        -= $$QGCROOT/Custom-Info.plist
    OTHER_FILES        += $$QGCROOT/custom/macOS/Info.plist
}

WindowsBuild {
    RC_ICONS            = $$QGCROOT/custom/Windows/icon.ico
    VERSION             = $${DATA_PILOT_VERSION}.0
    ReleaseBuild {
        QMAKE_CFLAGS_RELEASE   += /Gy /Ox
        QMAKE_CXXFLAGS_RELEASE += /Gy /Ox
        # Eliminate duplicate COMDATs
        QMAKE_LFLAGS_RELEASE   += /OPT:ICF /LTCG
    }
}

QT += \
    multimedia

INCLUDEPATH += \
    $$QGCROOT/custom/src \
    $$QGCROOT/custom/src/FirmwarePlugin \
    $$QGCROOT/custom/src/AutoPilotPlugin

SOURCES += \
    $$QGCROOT/custom/src/TyphoonHPlugin.cc \
    $$QGCROOT/custom/src/TyphoonHQuickInterface.cc \
    $$QGCROOT/custom/src/UTMConverter.cc \
    $$QGCROOT/custom/src/YExportFiles.cc \
    $$QGCROOT/custom/src/QGCRPC.cc

!DesktopPlanner {
    SOURCES += \
        $$QGCROOT/custom/src/TyphoonHM4Interface.cc \
        $$QGCROOT/custom/src/m4serial.cc \
        $$QGCROOT/custom/src/m4util.cc \
}

AndroidBuild {
    SOURCES += \
        $$QGCROOT/custom/src/TyphoonHJNI.cc \
}

HEADERS += \
    $$QGCROOT/custom/src/TyphoonHPlugin.h \
    $$QGCROOT/custom/src/TyphoonHCommon.h \
    $$QGCROOT/custom/src/TyphoonHQuickInterface.h \
    $$QGCROOT/custom/src/UTMConverter.h \
    $$QGCROOT/custom/src/YExportFiles.h \
    $$QGCROOT/custom/src/QGCRPC.h

!DesktopPlanner {
    HEADERS += \
        $$QGCROOT/custom/src/m4channeldata.h \
        $$QGCROOT/custom/src/m4def.h \
        $$QGCROOT/custom/src/m4serial.h \
        $$QGCROOT/custom/src/m4util.h \
        $$QGCROOT/custom/src/TyphoonHM4Interface.h \
}

equals(QT_MAJOR_VERSION, 5) {
    greaterThan(QT_MINOR_VERSION, 5) {
        ReleaseBuild {
            AndroidBuild {
                QT      += qml-private
                CONFIG  += qtquickcompiler
                message("Using Qt Quick Compiler")
            } else {
                CONFIG  -= qtquickcompiler
            }
        }
    }
}

#-------------------------------------------------------------------------------------
# Firmware/AutoPilot Plugin

!DesktopPlanner {
    HEADERS+= \
        $$QGCROOT/custom/src/AutoPilotPlugin/YuneecAutoPilotPlugin.h \
        $$QGCROOT/custom/src/AutoPilotPlugin/GimbalComponent.h \
        $$QGCROOT/custom/src/AutoPilotPlugin/ChannelComponent.h \
        $$QGCROOT/custom/src/AutoPilotPlugin/HealthComponent.h \
        $$QGCROOT/custom/src/AutoPilotPlugin/YuneecSafetyComponent.h \
        $$QGCROOT/custom/src/FirmwarePlugin/YuneecFirmwarePlugin.h \
        $$QGCROOT/custom/src/FirmwarePlugin/YuneecFirmwarePluginFactory.h \
        $$QGCROOT/custom/src/FirmwarePlugin/YuneecCameraControl.h \
        $$QGCROOT/custom/src/FirmwarePlugin/YuneecCameraManager.h \

<<<<<<< HEAD
    SOURCES += \
        $$QGCROOT/custom/src/AutoPilotPlugin/YuneecAutoPilotPlugin.cc \
        $$QGCROOT/custom/src/AutoPilotPlugin/GimbalComponent.cc \
        $$QGCROOT/custom/src/AutoPilotPlugin/ChannelComponent.cc \
        $$QGCROOT/custom/src/AutoPilotPlugin/HealthComponent.cc \
        $$QGCROOT/custom/src/AutoPilotPlugin/YuneecSafetyComponent.cc \
        $$QGCROOT/custom/src/FirmwarePlugin/YuneecFirmwarePlugin.cc \
        $$QGCROOT/custom/src/FirmwarePlugin/YuneecFirmwarePluginFactory.cc \
        $$QGCROOT/custom/src/FirmwarePlugin/YuneecCameraControl.cc \
        $$QGCROOT/custom/src/FirmwarePlugin/YuneecCameraManager.cc \
}
=======
SOURCES += \
    $$QGCROOT/custom/src/AutoPilotPlugin/YuneecAutoPilotPlugin.cc \
    $$QGCROOT/custom/src/AutoPilotPlugin/GimbalComponent.cc \
    $$QGCROOT/custom/src/AutoPilotPlugin/ChannelComponent.cc \
    $$QGCROOT/custom/src/AutoPilotPlugin/HealthComponent.cc \
    $$QGCROOT/custom/src/AutoPilotPlugin/YuneecSafetyComponent.cc \
    $$QGCROOT/custom/src/FirmwarePlugin/YuneecFirmwarePlugin.cc \
    $$QGCROOT/custom/src/FirmwarePlugin/YuneecFirmwarePluginFactory.cc \
    $$QGCROOT/custom/src/FirmwarePlugin/YuneecCameraControl.cc \
    $$QGCROOT/custom/src/FirmwarePlugin/YuneecCameraManager.cc \
>>>>>>> ead3a4c3

#-------------------------------------------------------------------------------------
# Android

AndroidBuild {
    ANDROID_EXTRA_LIBS += $${PLUGIN_SOURCE}
    include($$QGCROOT/custom/AndroidTyphoonH.pri)
    DeveloperBuild {
        message("Preparing Developer Build")
        QMAKE_POST_LINK = echo Start post link for Developer Build
        QMAKE_POST_LINK += && mkdir -p $${DESTDIR}/package
        QMAKE_POST_LINK += && make install INSTALL_ROOT=$${DESTDIR}/android-build/
        QMAKE_POST_LINK += && $$dirname(QMAKE_QMAKE)/androiddeployqt --input android-libDataPilot.so-deployment-settings.json --output $${DESTDIR}/android-build --deployment bundled --gradle
        QMAKE_POST_LINK += && cp $${DESTDIR}/android-build/build/outputs/apk/android-build-debug.apk $${DESTDIR}/package/DataPilotDevel-$${DATA_PILOT_VERSION}.apk
        QMAKE_POST_LINK += && echo && echo "Package in $${DESTDIR}/package/DataPilotDevel-$${DATA_PILOT_VERSION}.apk" &&
    }
    PlayStoreBuild {
        message("Preparing Play Store Build")
        QKEYSTORE_FILE = $$(KEYSTORE_FILE)
        QKEYSTORE_USER = $$(KEYSTORE_USER)
        QKEYSTORE_PWD  = $$(KEYSTORE_PWD)
        QKEY_PWD  = $$(KEY_PWD)
        isEmpty(QKEYSTORE_FILE) {
            error(Please, define the location of the keystore file. export KEYSTORE_FILE=/path/to/your.keystore)
        }
        isEmpty(QKEYSTORE_USER) {
            error(Please, define the user name of yout keystore file. export KEYSTORE_USER=johndoe)
        }
        isEmpty(QKEYSTORE_PWD) {
            error(Please, define the password of your keystore file. export KEYSTORE_PWD=storepass)
        }
        isEmpty(QKEY_PWD) {
            error(Please, define the password of your keystore file. export KEY_PWD=keypass)
        }
        QMAKE_POST_LINK = echo Start post link for App Store Build
        QMAKE_POST_LINK += && mkdir -p $${DESTDIR}/package
        QMAKE_POST_LINK += && make install INSTALL_ROOT=$${DESTDIR}/android-build/
        QMAKE_POST_LINK += && $$dirname(QMAKE_QMAKE)/androiddeployqt --input android-libDataPilot.so-deployment-settings.json --output $${DESTDIR}/android-build --deployment bundled --gradle --sign $$(KEYSTORE_FILE) $$(KEYSTORE_USER) --storepass $$(KEYSTORE_PWD) --keypass $$(KEY_PWD)
        QMAKE_POST_LINK += && cp $${DESTDIR}/android-build/build/outputs/apk/android-build-release-signed.apk $${DESTDIR}/package/DataPilot-$${DATA_PILOT_VERSION}.apk
        QMAKE_POST_LINK += && echo && echo "Package in $${DESTDIR}/package/DataPilot-$${DATA_PILOT_VERSION}.apk" &&
    }
}

#-------------------------------------------------------------------------------------
# Desktop Distribution

DesktopInstall {

    DEFINES += QGC_INSTALL_RELEASE
    QMAKE_POST_LINK = echo Start post link

    MacBuild {
        VideoEnabled {
            message("Preparing GStreamer Framework")
            QMAKE_POST_LINK += && $$QGCROOT/tools/prepare_gstreamer_framework.sh $${OUT_PWD}/gstwork/ $${DESTDIR}/$${TARGET}.app $${TARGET}
        }
        # Copy non-standard frameworks into app package
        QMAKE_POST_LINK += && rsync -a $$BASEDIR/libs/lib/Frameworks $$DESTDIR/$${TARGET}.app/Contents/
        # SDL2 Framework
        QMAKE_POST_LINK += && install_name_tool -change "@rpath/SDL2.framework/Versions/A/SDL2" "@executable_path/../Frameworks/SDL2.framework/Versions/A/SDL2" $$DESTDIR/$${TARGET}.app/Contents/MacOS/$${TARGET}
        # We cd to release directory so we can run macdeployqt without a path to the
        # qgroundcontrol.app file. If you specify a path to the .app file the symbolic
        # links to plugins will not be created correctly.
        QMAKE_POST_LINK += && mkdir -p $${DESTDIR}/package
        QMAKE_POST_LINK += && cd $${DESTDIR} && $$dirname(QMAKE_QMAKE)/macdeployqt $${TARGET}.app -appstore-compliant -verbose=2 -qmldir=$${BASEDIR}/src
        QMAKE_POST_LINK += && cd $${OUT_PWD}
        QMAKE_POST_LINK += && hdiutil create -verbose -stretch 4g -layout SPUD -srcfolder $${DESTDIR}/$${TARGET}.app -volname $${TARGET} $${DESTDIR}/package/$${TARGET}.dmg
    }

    WindowsBuild {
        BASEDIR_WIN = $$replace(BASEDIR, "/", "\\")
        DESTDIR_WIN = $$replace(DESTDIR, "/", "\\")
        QT_BIN_DIR  = $$dirname(QMAKE_QMAKE)

        # Copy dependencies
        DebugBuild: DLL_QT_DEBUGCHAR = "d"
        ReleaseBuild: DLL_QT_DEBUGCHAR = ""
        COPY_FILE_LIST = \
            $$BASEDIR\\libs\\lib\\sdl2\\msvc\\lib\\x86\\SDL2.dll \
            $$BASEDIR\\deploy\\libeay32.dll

        for(COPY_FILE, COPY_FILE_LIST) {
            QMAKE_POST_LINK += $$escape_expand(\\n) $$QMAKE_COPY \"$$COPY_FILE\" \"$$DESTDIR_WIN\"
        }

        ReleaseBuild {
            # Copy Visual Studio DLLs
            # Note that this is only done for release because the debugging versions of these DLLs cannot be redistributed.
            win32-msvc2010 {
                QMAKE_POST_LINK += $$escape_expand(\\n) $$QMAKE_COPY \"C:\\Windows\\System32\\msvcp100.dll\"  \"$$DESTDIR_WIN\"
                QMAKE_POST_LINK += $$escape_expand(\\n) $$QMAKE_COPY \"C:\\Windows\\System32\\msvcr100.dll\"  \"$$DESTDIR_WIN\"

            } else:win32-msvc2012 {
                QMAKE_POST_LINK += $$escape_expand(\\n) $$QMAKE_COPY \"C:\\Windows\\System32\\msvcp110.dll\"  \"$$DESTDIR_WIN\"
                QMAKE_POST_LINK += $$escape_expand(\\n) $$QMAKE_COPY \"C:\\Windows\\System32\\msvcr110.dll\"  \"$$DESTDIR_WIN\"

            } else:win32-msvc2013 {
                QMAKE_POST_LINK += $$escape_expand(\\n) $$QMAKE_COPY \"C:\\Windows\\System32\\msvcp120.dll\"  \"$$DESTDIR_WIN\"
                QMAKE_POST_LINK += $$escape_expand(\\n) $$QMAKE_COPY \"C:\\Windows\\System32\\msvcr120.dll\"  \"$$DESTDIR_WIN\"

            } else:win32-msvc2015 {
                QMAKE_POST_LINK += $$escape_expand(\\n) $$QMAKE_COPY \"C:\\Windows\\System32\\msvcp140.dll\"  \"$$DESTDIR_WIN\"
                QMAKE_POST_LINK += $$escape_expand(\\n) $$QMAKE_COPY \"C:\\Windows\\System32\\vcruntime140.dll\"  \"$$DESTDIR_WIN\"

            } else {
                error("Visual studio version not supported, installation cannot be completed.")
            }
        }

        DEPLOY_TARGET = $$shell_quote($$shell_path($$DESTDIR_WIN\\$${TARGET}.exe))
        message(Deploy Target: $${DEPLOY_TARGET})
        QMAKE_POST_LINK += $$escape_expand(\\n) $$QT_BIN_DIR\\windeployqt --no-compiler-runtime --qmldir=$${BASEDIR_WIN}\\src $${DEPLOY_TARGET}
        #QMAKE_POST_LINK += $$escape_expand(\\n) cd $$BASEDIR_WIN && $$quote("\"C:\\Program Files \(x86\)\\NSIS\\makensis.exe\"" /NOCD "\"/XOutFile $${DESTDIR_WIN}\\$${TARGET}-installer.exe\"" "$$BASEDIR_WIN\\deploy\\qgroundcontrol_installer.nsi")
        #OTHER_FILES += deploy/$${TARGET}_installer.nsi
    }

    LinuxBuild {
        QMAKE_POST_LINK += && mkdir -p $$DESTDIR/Qt/libs && mkdir -p $$DESTDIR/Qt/plugins

        # QT_INSTALL_LIBS
        QT_LIB_LIST = \
            libQt5Core.so.5 \
            libQt5DBus.so.5 \
            libQt5Gui.so.5 \
            libQt5Location.so.5 \
            libQt5Multimedia.so.5 \
            libQt5MultimediaQuick_p.so.5 \
            libQt5Network.so.5 \
            libQt5OpenGL.so.5 \
            libQt5Positioning.so.5 \
            libQt5PrintSupport.so.5 \
            libQt5Qml.so.5 \
            libQt5Quick.so.5 \
            libQt5QuickWidgets.so.5 \
            libQt5SerialPort.so.5 \
            libQt5Sql.so.5 \
            libQt5Svg.so.5 \
            libQt5Test.so.5 \
            libQt5Widgets.so.5 \
            libQt5XcbQpa.so.5 \
            libicudata.so.56 \
            libicui18n.so.56 \
            libicuuc.so.56

        for(QT_LIB, QT_LIB_LIST) {
            QMAKE_POST_LINK += && $$QMAKE_COPY --dereference $$[QT_INSTALL_LIBS]/$$QT_LIB $$DESTDIR/Qt/libs/
        }

        # QT_INSTALL_PLUGINS
        QT_PLUGIN_LIST = \
            bearer \
            geoservices \
            iconengines \
            imageformats \
            platforminputcontexts \
            platforms \
            position \
            sqldrivers \
            xcbglintegrations

        for(QT_PLUGIN, QT_PLUGIN_LIST) {
            QMAKE_POST_LINK += && $$QMAKE_COPY --dereference --recursive $$[QT_INSTALL_PLUGINS]/$$QT_PLUGIN $$DESTDIR/Qt/plugins/
        }

        # QT_INSTALL_QML
        QMAKE_POST_LINK += && $$QMAKE_COPY --dereference --recursive $$[QT_INSTALL_QML] $$DESTDIR/Qt/
        # QGroundControl start script
        QMAKE_POST_LINK += && $$QMAKE_COPY $$BASEDIR/deploy/qgroundcontrol-start.sh $$DESTDIR
        QMAKE_POST_LINK += && $$QMAKE_COPY $$BASEDIR/deploy/qgroundcontrol.desktop $$DESTDIR
        QMAKE_POST_LINK += && $$QMAKE_COPY $$BASEDIR/resources/icons/qgroundcontrol.png $$DESTDIR
        #-- TODO: This uses hardcoded paths. It should use $${DESTDIR}
        QMAKE_POST_LINK += && mkdir -p release/package
        QMAKE_POST_LINK += && tar -cjf release/package/$${TARGET}.tar.bz2 release --exclude='package' --transform 's/release/$${TARGET}/'
    }
}<|MERGE_RESOLUTION|>--- conflicted
+++ resolved
@@ -190,31 +190,17 @@
 #-------------------------------------------------------------------------------------
 # Firmware/AutoPilot Plugin
 
-!DesktopPlanner {
-    HEADERS+= \
-        $$QGCROOT/custom/src/AutoPilotPlugin/YuneecAutoPilotPlugin.h \
-        $$QGCROOT/custom/src/AutoPilotPlugin/GimbalComponent.h \
-        $$QGCROOT/custom/src/AutoPilotPlugin/ChannelComponent.h \
-        $$QGCROOT/custom/src/AutoPilotPlugin/HealthComponent.h \
-        $$QGCROOT/custom/src/AutoPilotPlugin/YuneecSafetyComponent.h \
-        $$QGCROOT/custom/src/FirmwarePlugin/YuneecFirmwarePlugin.h \
-        $$QGCROOT/custom/src/FirmwarePlugin/YuneecFirmwarePluginFactory.h \
-        $$QGCROOT/custom/src/FirmwarePlugin/YuneecCameraControl.h \
-        $$QGCROOT/custom/src/FirmwarePlugin/YuneecCameraManager.h \
-
-<<<<<<< HEAD
-    SOURCES += \
-        $$QGCROOT/custom/src/AutoPilotPlugin/YuneecAutoPilotPlugin.cc \
-        $$QGCROOT/custom/src/AutoPilotPlugin/GimbalComponent.cc \
-        $$QGCROOT/custom/src/AutoPilotPlugin/ChannelComponent.cc \
-        $$QGCROOT/custom/src/AutoPilotPlugin/HealthComponent.cc \
-        $$QGCROOT/custom/src/AutoPilotPlugin/YuneecSafetyComponent.cc \
-        $$QGCROOT/custom/src/FirmwarePlugin/YuneecFirmwarePlugin.cc \
-        $$QGCROOT/custom/src/FirmwarePlugin/YuneecFirmwarePluginFactory.cc \
-        $$QGCROOT/custom/src/FirmwarePlugin/YuneecCameraControl.cc \
-        $$QGCROOT/custom/src/FirmwarePlugin/YuneecCameraManager.cc \
-}
-=======
+HEADERS+= \
+    $$QGCROOT/custom/src/AutoPilotPlugin/YuneecAutoPilotPlugin.h \
+    $$QGCROOT/custom/src/AutoPilotPlugin/GimbalComponent.h \
+    $$QGCROOT/custom/src/AutoPilotPlugin/ChannelComponent.h \
+    $$QGCROOT/custom/src/AutoPilotPlugin/HealthComponent.h \
+    $$QGCROOT/custom/src/AutoPilotPlugin/YuneecSafetyComponent.h \
+    $$QGCROOT/custom/src/FirmwarePlugin/YuneecFirmwarePlugin.h \
+    $$QGCROOT/custom/src/FirmwarePlugin/YuneecFirmwarePluginFactory.h \
+    $$QGCROOT/custom/src/FirmwarePlugin/YuneecCameraControl.h \
+    $$QGCROOT/custom/src/FirmwarePlugin/YuneecCameraManager.h \
+
 SOURCES += \
     $$QGCROOT/custom/src/AutoPilotPlugin/YuneecAutoPilotPlugin.cc \
     $$QGCROOT/custom/src/AutoPilotPlugin/GimbalComponent.cc \
@@ -225,7 +211,6 @@
     $$QGCROOT/custom/src/FirmwarePlugin/YuneecFirmwarePluginFactory.cc \
     $$QGCROOT/custom/src/FirmwarePlugin/YuneecCameraControl.cc \
     $$QGCROOT/custom/src/FirmwarePlugin/YuneecCameraManager.cc \
->>>>>>> ead3a4c3
 
 #-------------------------------------------------------------------------------------
 # Android
