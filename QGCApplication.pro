--- conflicted
+++ resolved
@@ -84,19 +84,13 @@
 }
 
 iOSBuild {
-<<<<<<< HEAD
-    QMAKE_INFO_PLIST = $${BASEDIR}/ios/iOS-Info.plist
+    QMAKE_INFO_PLIST    = $${BASEDIR}/ios/iOS-Info.plist
     OTHER_FILES += $${BASEDIR}/ios/iOS-Info.plist
     BUNDLE.files = $$files($$PWD/ios/AppIcon*.png) $$PWD/ios/LaunchScreen.xib
-    QMAKE_BUNDLE_DATA += BUNDLE
-    #-- TODO: Add iTunesArtwork
-=======
-    QMAKE_INFO_PLIST    = $${BASEDIR}/ios/iOS-Info.plist
-    ICON                = $${BASEDIR}/resources/icons/macx.icns
-    OTHER_FILES        += $${BASEDIR}/iOS-Info.plist
+    QMAKE_BUNDLE_DATA  += BUNDLE
     LIBS               += -framework AVFoundation
     OBJECTIVE_SOURCES  += src/audio/QGCAudioWorker_iOS.mm
->>>>>>> ed55e5da
+    #-- TODO: Add iTunesArtwork
 }
 
 LinuxBuild {
