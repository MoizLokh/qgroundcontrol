# -------------------------------------------------
# QGroundControl - Micro Air Vehicle Groundstation
# Please see our website at <http://qgroundcontrol.org>
# Maintainer:
# Lorenz Meier <lm@inf.ethz.ch>
# (c) 2009-2014 QGroundControl Developers
# This file is part of the open groundstation project
# QGroundControl is free software: you can redistribute it and/or modify
# it under the terms of the GNU General Public License as published by
# the Free Software Foundation, either version 3 of the License, or
# (at your option) any later version.
# QGroundControl is distributed in the hope that it will be useful,
# but WITHOUT ANY WARRANTY; without even the implied warranty of
# MERCHANTABILITY or FITNESS FOR A PARTICULAR PURPOSE. See the
# GNU General Public License for more details.
# You should have received a copy of the GNU General Public License
# along with QGroundControl. If not, see <http://www.gnu.org/licenses/>.
# -------------------------------------------------

message(Qt version $$[QT_VERSION])

# Setup our supported build types. We do this once here and then use the defined config scopes
# to allow us to easily modify suported build types in one place instead of duplicated throughout
# the project file.

linux-g++ | linux-g++-64 {
    message(Linux build)
    CONFIG += LinuxBuild
} else : win32-msvc2008 | win32-msvc2010 | win32-msvc2012 {
    message(Windows build)
    CONFIG += WindowsBuild
} else : macx-clang | macx-llvm {
    message(Mac build)
    CONFIG += MacBuild
} else {
    error(Unsupported build type)
}

# Installer configuration

installer {
    CONFIG -= debug
    CONFIG -= debug_and_release
    CONFIG += release
    message(Build Installer)
}

# Setup our supported build flavors

CONFIG(debug, debug|release) {
    message(Debug flavor)
    CONFIG += DebugBuild
} else:CONFIG(release, debug|release) {
    message(Release flavor)
    CONFIG += ReleaseBuild
} else {
    error(Unsupported build flavor)
}

# Setup our build directories

BASEDIR = $${IN_PWD}
DebugBuild {
    DESTDIR = $${OUT_PWD}/debug
    BUILDDIR = $${OUT_PWD}/build-debug
}
ReleaseBuild {
    DESTDIR = $${OUT_PWD}/release
    BUILDDIR = $${OUT_PWD}/build-release
}
OBJECTS_DIR = $${BUILDDIR}/obj
MOC_DIR = $${BUILDDIR}/moc
UI_DIR = $${BUILDDIR}/ui
RCC_DIR = $${BUILDDIR}/rcc
LANGUAGE = C++

message(BASEDIR $$BASEDIR DESTDIR $$DESTDIR TARGET $$TARGET)

# Qt configuration
CONFIG += qt \
    thread

QT += network \
    opengl \
    svg \
    xml \
    phonon \
    webkit \
    sql \
    declarative
        
#  testlib is needed even in release flavor for QSignalSpy support
QT += testlib

# Turn off serial port warnings
DEFINES += _TTY_NOWARN_

#
# OS Specific settings
#

MacBuild {
    QMAKE_INFO_PLIST = Custom-Info.plist
    CONFIG += x86_64
    CONFIG -= x86
	QMAKE_MACOSX_DEPLOYMENT_TARGET = 10.6
	ICON = $$BASEDIR/files/images/icons/macx.icns
}

LinuxBuild {
	DEFINES += __STDC_LIMIT_MACROS
}

WindowsBuild {
	DEFINES += __STDC_LIMIT_MACROS

	# Specify multi-process compilation within Visual Studio.
	# (drastically improves compilation times for multi-core computers)
	QMAKE_CXXFLAGS_DEBUG += -MP
	QMAKE_CXXFLAGS_RELEASE += -MP

	# Specify that the Unicode versions of string functions should be used in the Windows API.
	# Without this the utils and qserialport libraries crash.
	DEFINES += UNICODE

	# QWebkit is not needed on MS-Windows compilation environment
	CONFIG -= webkit

	RC_FILE = $$BASEDIR/qgroundcontrol.rc
}

#
# By default warnings as errors are turned off. Even so, in order for a pull request 
# to be accepted you must compile cleanly with warnings as errors turned on the default 
# set of OS builds. See http://www.qgroundcontrol.org/dev/contribute for more details. 
# You can use the WarningsAsErrorsOn CONFIG switch to turn warnings as errors on for your 
# own builds.
#

MacBuild | LinuxBuild {
	QMAKE_CXXFLAGS_WARN_ON += -Wall
    WarningsAsErrorsOn {
        QMAKE_CXXFLAGS_WARN_ON += -Werror
    }
}

WindowsBuild {
	QMAKE_CXXFLAGS_WARN_ON += /W3 \
        /wd4996 \   # silence warnings about deprecated strcpy and whatnot
        /wd4005 \   # silence warnings about macro redefinition
        /wd4290     # ignore exception specifications
    WarningsAsErrorsOn {
        QMAKE_CXXFLAGS_WARN_ON += /WX
    }
}

#
# Build flavor specific settings
#

DebugBuild {
    CONFIG += console
}

ReleaseBuild {
    DEFINES += QT_NO_DEBUG

	WindowsBuild {
		# Use link time code generation for beteer optimization (I believe this is supported in msvc express, but not 100% sure)
		QMAKE_LFLAGS_LTCG = /LTCG
		QMAKE_CFLAGS_LTCG = -GL
    }
}

#
# Unit Test specific configuration goes here (debug only)
#

DebugBuild {
    INCLUDEPATH += \
        src/qgcunittest

    HEADERS += \
        src/qgcunittest/AutoTest.h \
        src/qgcunittest/UASUnitTest.h \
        src/qgcunittest/MockUASManager.h \
        src/qgcunittest/MockUAS.h \
        src/qgcunittest/MockQGCUASParamManager.h \
        src/qgcunittest/MultiSignalSpy.h \
        src/qgcunittest/FlightModeConfigTest.h

    SOURCES += \
        src/qgcunittest/UASUnitTest.cc \
        src/qgcunittest/MockUASManager.cc \
        src/qgcunittest/MockUAS.cc \
        src/qgcunittest/MockQGCUASParamManager.cc \
        src/qgcunittest/MultiSignalSpy.cc \
        src/qgcunittest/FlightModeConfigTest.cc
}

#
# External library configuration
#

include(QGCExternalLibs.pri)

#
# Post link configuration
#

include(QGCSetup.pri)

#
# Installer targets
#

include(QGCInstaller.pri)

#
# Main QGroundControl portion of project file
#

RESOURCES += qgroundcontrol.qrc

TRANSLATIONS += \
    es-MX.ts \
    en-US.ts
    
DEPENDPATH += \
    . \
    plugins

INCLUDEPATH += .

INCLUDEPATH += \
    src \
    src/ui \
    src/ui/linechart \
    src/ui/uas \
    src/ui/map \
    src/uas \
    src/comm \
    include/ui \
    src/input \
    src/lib/qmapcontrol \
    src/ui/mavlink \
    src/ui/param \
    src/ui/watchdog \
    src/ui/map3D \
    src/ui/mission \
    src/ui/designer \
    src/ui/configuration \
    src/ui/main

FORMS += \
    src/ui/MainWindow.ui \
    src/ui/CommSettings.ui \
    src/ui/SerialSettings.ui \
    src/ui/UASControl.ui \
    src/ui/UASList.ui \
    src/ui/UASInfo.ui \
    src/ui/Linechart.ui \
    src/ui/UASView.ui \
    src/ui/ParameterInterface.ui \
    src/ui/WaypointList.ui \
    src/ui/ObjectDetectionView.ui \
    src/ui/JoystickWidget.ui \
    src/ui/DebugConsole.ui \
    src/ui/HDDisplay.ui \
    src/ui/MAVLinkSettingsWidget.ui \
    src/ui/AudioOutputWidget.ui \
    src/ui/QGCSensorSettingsWidget.ui \
    src/ui/watchdog/WatchdogControl.ui \
    src/ui/watchdog/WatchdogProcessView.ui \
    src/ui/watchdog/WatchdogView.ui \
    src/ui/QGCFirmwareUpdate.ui \
    src/ui/QGCPxImuFirmwareUpdate.ui \
    src/ui/QGCDataPlot2D.ui \
    src/ui/QGCRemoteControlView.ui \
    src/ui/QMap3D.ui \
    src/ui/QGCWebView.ui \
    src/ui/map3D/QGCGoogleEarthView.ui \
    src/ui/SlugsDataSensorView.ui \
    src/ui/SlugsHilSim.ui \
    src/ui/SlugsPadCameraControl.ui \
    src/ui/uas/QGCUnconnectedInfoWidget.ui \
    src/ui/designer/QGCToolWidget.ui \
    src/ui/designer/QGCParamSlider.ui \
    src/ui/designer/QGCActionButton.ui \
    src/ui/designer/QGCCommandButton.ui \
    src/ui/QGCMAVLinkLogPlayer.ui \
    src/ui/QGCWaypointListMulti.ui \
    src/ui/QGCUASFileViewMulti.ui \
    src/ui/QGCUDPLinkConfiguration.ui \
    src/ui/QGCTCPLinkConfiguration.ui \
    src/ui/QGCSettingsWidget.ui \
    src/ui/UASControlParameters.ui \
    src/ui/map/QGCMapTool.ui \
    src/ui/map/QGCMapToolBar.ui \
    src/ui/QGCMAVLinkInspector.ui \
    src/ui/WaypointViewOnlyView.ui \
    src/ui/WaypointEditableView.ui \
    src/ui/mavlink/QGCMAVLinkMessageSender.ui \
    src/ui/firmwareupdate/QGCFirmwareUpdateWidget.ui \
    src/ui/QGCPluginHost.ui \
    src/ui/firmwareupdate/QGCPX4FirmwareUpdate.ui \
    src/ui/mission/QGCMissionOther.ui \
    src/ui/mission/QGCMissionNavWaypoint.ui \
    src/ui/mission/QGCMissionDoJump.ui \
    src/ui/mission/QGCMissionConditionDelay.ui \
    src/ui/mission/QGCMissionNavLoiterUnlim.ui \
    src/ui/mission/QGCMissionNavLoiterTurns.ui \
    src/ui/mission/QGCMissionNavLoiterTime.ui \
    src/ui/mission/QGCMissionNavReturnToLaunch.ui \
    src/ui/mission/QGCMissionNavLand.ui \
    src/ui/mission/QGCMissionNavTakeoff.ui \
    src/ui/mission/QGCMissionNavSweep.ui \
    src/ui/mission/QGCMissionDoStartSearch.ui \
    src/ui/mission/QGCMissionDoFinishSearch.ui \
    src/ui/QGCVehicleConfig.ui \
    src/ui/QGCPX4VehicleConfig.ui \
    src/ui/QGCHilConfiguration.ui \
    src/ui/QGCHilFlightGearConfiguration.ui \
    src/ui/QGCHilJSBSimConfiguration.ui \
    src/ui/QGCHilXPlaneConfiguration.ui \
    src/ui/designer/QGCComboBox.ui \
    src/ui/designer/QGCTextLabel.ui \
    src/ui/uas/UASQuickView.ui \
    src/ui/uas/UASQuickViewItemSelect.ui \
    src/ui/uas/UASActionsWidget.ui \
    src/ui/QGCTabbedInfoView.ui \
    src/ui/UASRawStatusView.ui \
    src/ui/uas/QGCMessageView.ui \
    src/ui/JoystickButton.ui \
    src/ui/JoystickAxis.ui \
    src/ui/configuration/ApmHardwareConfig.ui \
    src/ui/configuration/ApmSoftwareConfig.ui \
    src/ui/configuration/FrameTypeConfig.ui \
    src/ui/configuration/CompassConfig.ui \
    src/ui/configuration/AccelCalibrationConfig.ui \
    src/ui/configuration/RadioCalibrationConfig.ui \
    src/ui/configuration/FlightModeConfig.ui \
    src/ui/configuration/Radio3DRConfig.ui \
    src/ui/configuration/BatteryMonitorConfig.ui \
    src/ui/configuration/SonarConfig.ui \
    src/ui/configuration/AirspeedConfig.ui \
    src/ui/configuration/OpticalFlowConfig.ui \
    src/ui/configuration/OsdConfig.ui \
    src/ui/configuration/AntennaTrackerConfig.ui \
    src/ui/configuration/CameraGimbalConfig.ui \
    src/ui/configuration/BasicPidConfig.ui \
    src/ui/configuration/StandardParamConfig.ui \
    src/ui/configuration/GeoFenceConfig.ui \
    src/ui/configuration/FailSafeConfig.ui \
    src/ui/configuration/AdvancedParamConfig.ui \
    src/ui/configuration/ArduCopterPidConfig.ui \
    src/ui/configuration/ApmPlaneLevel.ui \
    src/ui/configuration/ParamWidget.ui \
    src/ui/configuration/ArduPlanePidConfig.ui \
    src/ui/configuration/AdvParameterList.ui \
    src/ui/configuration/ArduRoverPidConfig.ui \
    src/ui/QGCConfigView.ui \
    src/ui/main/QGCViewModeSelection.ui \
    src/ui/main/QGCWelcomeMainWindow.ui \
    src/ui/configuration/terminalconsole.ui \
    src/ui/configuration/SerialSettingsDialog.ui \
    src/ui/configuration/ApmFirmwareConfig.ui \
    src/ui/px4_configuration/QGCPX4AirframeConfig.ui \
    src/ui/px4_configuration/QGCPX4MulticopterConfig.ui \
    src/ui/px4_configuration/QGCPX4SensorCalibration.ui \
    src/ui/designer/QGCXYPlot.ui \
    src/ui/QGCUASFileView.ui

HEADERS += \
    src/MG.h \
    src/QGCCore.h \
    src/uas/UASInterface.h \
    src/uas/UAS.h \
    src/uas/UASManager.h \
    src/comm/LinkManager.h \
    src/comm/LinkInterface.h \
    src/comm/SerialLinkInterface.h \
    src/comm/SerialLink.h \
    src/comm/ProtocolInterface.h \
    src/comm/MAVLinkProtocol.h \
    src/comm/QGCFlightGearLink.h \
    src/comm/QGCJSBSimLink.h \
    src/comm/QGCXPlaneLink.h \
    src/ui/CommConfigurationWindow.h \
    src/ui/SerialConfigurationWindow.h \
    src/ui/MainWindow.h \
    src/ui/uas/UASControlWidget.h \
    src/ui/uas/UASListWidget.h \
    src/ui/uas/UASInfoWidget.h \
    src/ui/HUD.h \
    src/ui/linechart/LinechartWidget.h \
    src/ui/linechart/LinechartPlot.h \
    src/ui/linechart/Scrollbar.h \
    src/ui/linechart/ScrollZoomer.h \
    src/configuration.h \
    src/ui/uas/UASView.h \
    src/ui/CameraView.h \
    src/comm/MAVLinkSimulationLink.h \
    src/comm/UDPLink.h \
    src/comm/TCPLink.h \
    src/ui/ParameterInterface.h \
    src/ui/WaypointList.h \
    src/Waypoint.h \
    src/ui/ObjectDetectionView.h \
    src/input/JoystickInput.h \
    src/ui/JoystickWidget.h \
    src/ui/DebugConsole.h \
    src/ui/HDDisplay.h \
    src/ui/MAVLinkSettingsWidget.h \
    src/ui/AudioOutputWidget.h \
    src/GAudioOutput.h \
    src/LogCompressor.h \
    src/ui/QGCParamWidget.h \
    src/ui/QGCSensorSettingsWidget.h \
    src/ui/linechart/Linecharts.h \
    src/uas/SlugsMAV.h \
    src/uas/PxQuadMAV.h \
    src/uas/ArduPilotMegaMAV.h \
    src/uas/senseSoarMAV.h \
    src/ui/watchdog/WatchdogControl.h \
    src/ui/watchdog/WatchdogProcessView.h \
    src/ui/watchdog/WatchdogView.h \
    src/uas/UASWaypointManager.h \
    src/ui/HSIDisplay.h \
    src/QGC.h \
    src/ui/QGCFirmwareUpdate.h \
    src/ui/QGCPxImuFirmwareUpdate.h \
    src/ui/QGCDataPlot2D.h \
    src/ui/linechart/IncrementalPlot.h \
    src/ui/QGCRemoteControlView.h \
    src/ui/RadioCalibration/RadioCalibrationData.h \
    src/ui/RadioCalibration/RadioCalibrationWindow.h \
    src/ui/RadioCalibration/AirfoilServoCalibrator.h \
    src/ui/RadioCalibration/SwitchCalibrator.h \
    src/ui/RadioCalibration/CurveCalibrator.h \
    src/ui/RadioCalibration/AbstractCalibrator.h \
    src/comm/QGCMAVLink.h \
    src/ui/QGCWebView.h \
    src/ui/map3D/QGCWebPage.h \
    src/ui/SlugsDataSensorView.h \
    src/ui/SlugsHilSim.h \
    src/ui/SlugsPadCameraControl.h \
    src/ui/QGCMainWindowAPConfigurator.h \
    src/comm/MAVLinkSwarmSimulationLink.h \
    src/ui/uas/QGCUnconnectedInfoWidget.h \
    src/ui/designer/QGCToolWidget.h \
    src/ui/designer/QGCParamSlider.h \
    src/ui/designer/QGCCommandButton.h \
    src/ui/designer/QGCToolWidgetItem.h \
    src/ui/QGCMAVLinkLogPlayer.h \
    src/comm/MAVLinkSimulationWaypointPlanner.h \
    src/comm/MAVLinkSimulationMAV.h \
    src/uas/QGCMAVLinkUASFactory.h \
    src/ui/QGCWaypointListMulti.h \
    src/ui/QGCUASFileViewMulti.h \
    src/ui/QGCUDPLinkConfiguration.h \
    src/ui/QGCTCPLinkConfiguration.h \
    src/ui/QGCSettingsWidget.h \
    src/ui/uas/UASControlParameters.h \
    src/uas/QGCUASParamManager.h \
    src/ui/map/QGCMapWidget.h \
    src/ui/map/MAV2DIcon.h \
    src/ui/map/Waypoint2DIcon.h \
    src/ui/map/QGCMapTool.h \
    src/ui/map/QGCMapToolBar.h \
    src/QGCGeo.h \
    src/ui/QGCToolBar.h \
    src/ui/QGCStatusBar.h \
    src/ui/QGCMAVLinkInspector.h \
    src/ui/MAVLinkDecoder.h \
    src/ui/WaypointViewOnlyView.h \
    src/ui/WaypointEditableView.h \
    src/ui/QGCRGBDView.h \
    src/ui/mavlink/QGCMAVLinkMessageSender.h \
    src/ui/firmwareupdate/QGCFirmwareUpdateWidget.h \
    src/ui/QGCPluginHost.h \
    src/ui/firmwareupdate/QGCPX4FirmwareUpdate.h \
    src/ui/mission/QGCMissionOther.h \
    src/ui/mission/QGCMissionNavWaypoint.h \
    src/ui/mission/QGCMissionDoJump.h \
    src/ui/mission/QGCMissionConditionDelay.h \
    src/ui/mission/QGCMissionNavLoiterUnlim.h \
    src/ui/mission/QGCMissionNavLoiterTurns.h \
    src/ui/mission/QGCMissionNavLoiterTime.h \
    src/ui/mission/QGCMissionNavReturnToLaunch.h \
    src/ui/mission/QGCMissionNavLand.h \
    src/ui/mission/QGCMissionNavTakeoff.h \
    src/ui/mission/QGCMissionNavSweep.h \
    src/ui/mission/QGCMissionDoStartSearch.h \
    src/ui/mission/QGCMissionDoFinishSearch.h \
    src/ui/QGCVehicleConfig.h \
    src/ui/QGCPX4VehicleConfig.h \
    src/comm/QGCHilLink.h \
    src/ui/QGCHilConfiguration.h \
    src/ui/QGCHilFlightGearConfiguration.h \
    src/ui/QGCHilJSBSimConfiguration.h \
    src/ui/QGCHilXPlaneConfiguration.h \
    src/ui/designer/QGCComboBox.h \
    src/ui/designer/QGCTextLabel.h \
    src/ui/submainwindow.h \
    src/ui/uas/UASQuickView.h \
    src/ui/uas/UASQuickViewItem.h \
    src/ui/linechart/ChartPlot.h \
    src/ui/uas/UASQuickViewItemSelect.h \
    src/ui/uas/UASQuickViewTextItem.h \
    src/ui/uas/UASQuickViewGaugeItem.h \
    src/ui/uas/UASActionsWidget.h \
    src/ui/designer/QGCRadioChannelDisplay.h \
    src/ui/QGCTabbedInfoView.h \
    src/ui/UASRawStatusView.h \
    src/ui/PrimaryFlightDisplay.h \
    src/ui/uas/QGCMessageView.h \
    src/ui/JoystickButton.h \
    src/ui/JoystickAxis.h \
    src/ui/configuration/ApmHardwareConfig.h \
    src/ui/configuration/ApmSoftwareConfig.h \
    src/ui/configuration/FrameTypeConfig.h \
    src/ui/configuration/CompassConfig.h \
    src/ui/configuration/AccelCalibrationConfig.h \
    src/ui/configuration/RadioCalibrationConfig.h \
    src/ui/configuration/FlightModeConfig.h \
    src/ui/configuration/Radio3DRConfig.h \
    src/ui/configuration/BatteryMonitorConfig.h \
    src/ui/configuration/SonarConfig.h \
    src/ui/configuration/AirspeedConfig.h \
    src/ui/configuration/OpticalFlowConfig.h \
    src/ui/configuration/OsdConfig.h \
    src/ui/configuration/AntennaTrackerConfig.h \
    src/ui/configuration/CameraGimbalConfig.h \
    src/ui/configuration/AP2ConfigWidget.h \
    src/ui/configuration/BasicPidConfig.h \
    src/ui/configuration/StandardParamConfig.h \
    src/ui/configuration/GeoFenceConfig.h \
    src/ui/configuration/FailSafeConfig.h \
    src/ui/configuration/AdvancedParamConfig.h \
    src/ui/configuration/ArduCopterPidConfig.h \
    src/ui/apmtoolbar.h \
    src/ui/configuration/ApmPlaneLevel.h \
    src/ui/configuration/ParamWidget.h \
    src/ui/configuration/ArduPlanePidConfig.h \
    src/ui/configuration/AdvParameterList.h \
    src/ui/configuration/ArduRoverPidConfig.h \
    src/ui/QGCConfigView.h \
    src/ui/main/QGCViewModeSelection.h \
    src/ui/main/QGCWelcomeMainWindow.h \
    src/ui/configuration/console.h \
    src/ui/configuration/SerialSettingsDialog.h \
    src/ui/configuration/terminalconsole.h \
    src/ui/configuration/ApmHighlighter.h \
    src/ui/configuration/ApmFirmwareConfig.h \
    src/uas/UASParameterDataModel.h \
    src/uas/UASParameterCommsMgr.h \
    src/ui/QGCPendingParamWidget.h \
    src/ui/px4_configuration/QGCPX4AirframeConfig.h \
    src/ui/QGCBaseParamWidget.h \
    src/ui/px4_configuration/QGCPX4MulticopterConfig.h \
    src/ui/px4_configuration/QGCPX4SensorCalibration.h \
    src/ui/designer/QGCXYPlot.h \
    src/ui/menuactionhelper.h \
    src/uas/UASManagerInterface.h \
    src/uas/QGCUASParamManagerInterface.h \
<<<<<<< HEAD
    src/uas/QGCUASFileManager.h \
    src/ui/QGCUASFileView.h
=======
    src/uas/QGCUASWorker.h \
    src/CmdLineOptParser.h
>>>>>>> 15f811db

SOURCES += \
    src/main.cc \
    src/QGCCore.cc \
    src/uas/UASManager.cc \
    src/uas/UAS.cc \
    src/comm/LinkManager.cc \
    src/comm/SerialLink.cc \
    src/comm/MAVLinkProtocol.cc \
    src/comm/QGCFlightGearLink.cc \
    src/comm/QGCJSBSimLink.cc \
    src/comm/QGCXPlaneLink.cc \
    src/ui/CommConfigurationWindow.cc \
    src/ui/SerialConfigurationWindow.cc \
    src/ui/MainWindow.cc \
    src/ui/uas/UASControlWidget.cc \
    src/ui/uas/UASListWidget.cc \
    src/ui/uas/UASInfoWidget.cc \
    src/ui/HUD.cc \
    src/ui/linechart/LinechartWidget.cc \
    src/ui/linechart/LinechartPlot.cc \
    src/ui/linechart/Scrollbar.cc \
    src/ui/linechart/ScrollZoomer.cc \
    src/ui/uas/UASView.cc \
    src/ui/CameraView.cc \
    src/comm/MAVLinkSimulationLink.cc \
    src/comm/UDPLink.cc \
    src/comm/TCPLink.cc \
    src/ui/ParameterInterface.cc \
    src/ui/WaypointList.cc \
    src/Waypoint.cc \
    src/ui/ObjectDetectionView.cc \
    src/input/JoystickInput.cc \
    src/ui/JoystickWidget.cc \
    src/ui/DebugConsole.cc \
    src/ui/HDDisplay.cc \
    src/ui/MAVLinkSettingsWidget.cc \
    src/ui/AudioOutputWidget.cc \
    src/GAudioOutput.cc \
    src/LogCompressor.cc \
    src/ui/QGCParamWidget.cc \
    src/ui/QGCSensorSettingsWidget.cc \
    src/ui/linechart/Linecharts.cc \
    src/uas/SlugsMAV.cc \
    src/uas/PxQuadMAV.cc \
    src/uas/ArduPilotMegaMAV.cc \
    src/uas/senseSoarMAV.cpp \
    src/ui/watchdog/WatchdogControl.cc \
    src/ui/watchdog/WatchdogProcessView.cc \
    src/ui/watchdog/WatchdogView.cc \
    src/uas/UASWaypointManager.cc \
    src/ui/HSIDisplay.cc \
    src/QGC.cc \
    src/ui/QGCFirmwareUpdate.cc \
    src/ui/QGCPxImuFirmwareUpdate.cc \
    src/ui/QGCDataPlot2D.cc \
    src/ui/linechart/IncrementalPlot.cc \
    src/ui/QGCRemoteControlView.cc \
    src/ui/RadioCalibration/RadioCalibrationWindow.cc \
    src/ui/RadioCalibration/AirfoilServoCalibrator.cc \
    src/ui/RadioCalibration/SwitchCalibrator.cc \
    src/ui/RadioCalibration/CurveCalibrator.cc \
    src/ui/RadioCalibration/AbstractCalibrator.cc \
    src/ui/RadioCalibration/RadioCalibrationData.cc \
    src/ui/QGCWebView.cc \
    src/ui/map3D/QGCWebPage.cc \
    src/ui/SlugsDataSensorView.cc \
    src/ui/SlugsHilSim.cc \
    src/ui/SlugsPadCameraControl.cpp \
    src/ui/QGCMainWindowAPConfigurator.cc \
    src/comm/MAVLinkSwarmSimulationLink.cc \
    src/ui/uas/QGCUnconnectedInfoWidget.cc \
    src/ui/designer/QGCToolWidget.cc \
    src/ui/designer/QGCParamSlider.cc \
    src/ui/designer/QGCCommandButton.cc \
    src/ui/designer/QGCToolWidgetItem.cc \
    src/ui/QGCMAVLinkLogPlayer.cc \
    src/comm/MAVLinkSimulationWaypointPlanner.cc \
    src/comm/MAVLinkSimulationMAV.cc \
    src/uas/QGCMAVLinkUASFactory.cc \
    src/ui/QGCWaypointListMulti.cc \
    src/ui/QGCUASFileViewMulti.cc \
    src/ui/QGCUDPLinkConfiguration.cc \
    src/ui/QGCTCPLinkConfiguration.cc \
    src/ui/QGCSettingsWidget.cc \
    src/ui/uas/UASControlParameters.cpp \
    src/uas/QGCUASParamManager.cc \
    src/ui/map/QGCMapWidget.cc \
    src/ui/map/MAV2DIcon.cc \
    src/ui/map/Waypoint2DIcon.cc \
    src/ui/map/QGCMapTool.cc \
    src/ui/map/QGCMapToolBar.cc \
    src/ui/QGCToolBar.cc \
    src/ui/QGCStatusBar.cc \
    src/ui/QGCMAVLinkInspector.cc \
    src/ui/MAVLinkDecoder.cc \
    src/ui/WaypointViewOnlyView.cc \
    src/ui/WaypointEditableView.cc \
    src/ui/QGCRGBDView.cc \
    src/ui/mavlink/QGCMAVLinkMessageSender.cc \
    src/ui/firmwareupdate/QGCFirmwareUpdateWidget.cc \
    src/ui/QGCPluginHost.cc \
    src/ui/firmwareupdate/QGCPX4FirmwareUpdate.cc \
    src/ui/mission/QGCMissionOther.cc \
    src/ui/mission/QGCMissionNavWaypoint.cc \
    src/ui/mission/QGCMissionDoJump.cc \
    src/ui/mission/QGCMissionConditionDelay.cc \
    src/ui/mission/QGCMissionNavLoiterUnlim.cc \
    src/ui/mission/QGCMissionNavLoiterTurns.cc \
    src/ui/mission/QGCMissionNavLoiterTime.cc \
    src/ui/mission/QGCMissionNavReturnToLaunch.cc \
    src/ui/mission/QGCMissionNavLand.cc \
    src/ui/mission/QGCMissionNavTakeoff.cc \
    src/ui/mission/QGCMissionNavSweep.cc \
    src/ui/mission/QGCMissionDoStartSearch.cc \
    src/ui/mission/QGCMissionDoFinishSearch.cc \
    src/ui/QGCVehicleConfig.cc \
    src/ui/QGCPX4VehicleConfig.cc \
    src/ui/QGCHilConfiguration.cc \
    src/ui/QGCHilFlightGearConfiguration.cc \
    src/ui/QGCHilJSBSimConfiguration.cc \
    src/ui/QGCHilXPlaneConfiguration.cc \
    src/ui/designer/QGCComboBox.cc \
    src/ui/designer/QGCTextLabel.cc \
    src/ui/submainwindow.cpp \
    src/ui/uas/UASQuickViewItem.cc \
    src/ui/uas/UASQuickView.cc \
    src/ui/linechart/ChartPlot.cc \
    src/ui/uas/UASQuickViewTextItem.cc \
    src/ui/uas/UASQuickViewGaugeItem.cc \
    src/ui/uas/UASQuickViewItemSelect.cc \
    src/ui/uas/UASActionsWidget.cpp \
    src/ui/designer/QGCRadioChannelDisplay.cpp \
    src/ui/QGCTabbedInfoView.cpp \
    src/ui/UASRawStatusView.cpp \
    src/ui/PrimaryFlightDisplay.cc \
    src/ui/JoystickButton.cc \
    src/ui/JoystickAxis.cc \
    src/ui/uas/QGCMessageView.cc \
    src/ui/configuration/ApmHardwareConfig.cc \
    src/ui/configuration/ApmSoftwareConfig.cc \
    src/ui/configuration/FrameTypeConfig.cc \
    src/ui/configuration/CompassConfig.cc \
    src/ui/configuration/AccelCalibrationConfig.cc \
    src/ui/configuration/RadioCalibrationConfig.cc \
    src/ui/configuration/FlightModeConfig.cc \
    src/ui/configuration/Radio3DRConfig.cc \
    src/ui/configuration/BatteryMonitorConfig.cc \
    src/ui/configuration/SonarConfig.cc \
    src/ui/configuration/AirspeedConfig.cc \
    src/ui/configuration/OpticalFlowConfig.cc \
    src/ui/configuration/OsdConfig.cc \
    src/ui/configuration/AntennaTrackerConfig.cc \
    src/ui/configuration/CameraGimbalConfig.cc \
    src/ui/configuration/AP2ConfigWidget.cc \
    src/ui/configuration/BasicPidConfig.cc \
    src/ui/configuration/StandardParamConfig.cc \
    src/ui/configuration/GeoFenceConfig.cc \
    src/ui/configuration/FailSafeConfig.cc \
    src/ui/configuration/AdvancedParamConfig.cc \
    src/ui/configuration/ArduCopterPidConfig.cc \
    src/ui/apmtoolbar.cpp \
    src/ui/configuration/ApmPlaneLevel.cc \
    src/ui/configuration/ParamWidget.cc \
    src/ui/configuration/ArduPlanePidConfig.cc \
    src/ui/configuration/AdvParameterList.cc \
    src/ui/configuration/ArduRoverPidConfig.cc \
    src/ui/QGCConfigView.cc \
    src/ui/main/QGCViewModeSelection.cc \
    src/ui/main/QGCWelcomeMainWindow.cc \
    src/ui/configuration/terminalconsole.cpp \
    src/ui/configuration/console.cpp \
    src/ui/configuration/SerialSettingsDialog.cc \
    src/ui/configuration/ApmHighlighter.cc \
    src/ui/configuration/ApmFirmwareConfig.cc \
    src/uas/UASParameterDataModel.cc \
    src/uas/UASParameterCommsMgr.cc \
    src/ui/QGCPendingParamWidget.cc \
    src/ui/px4_configuration/QGCPX4AirframeConfig.cc \
    src/ui/QGCBaseParamWidget.cc \
    src/ui/px4_configuration/QGCPX4MulticopterConfig.cc \
    src/ui/px4_configuration/QGCPX4SensorCalibration.cc \
    src/ui/designer/QGCXYPlot.cc \
    src/ui/menuactionhelper.cpp \
<<<<<<< HEAD
    src/uas/QGCUASFileManager.cc \
    src/ui/QGCUASFileView.cc
=======
    src/uas/QGCUASWorker.cc \
    src/CmdLineOptParser.cc
>>>>>>> 15f811db
<|MERGE_RESOLUTION|>--- conflicted
+++ resolved
@@ -564,13 +564,10 @@
     src/ui/menuactionhelper.h \
     src/uas/UASManagerInterface.h \
     src/uas/QGCUASParamManagerInterface.h \
-<<<<<<< HEAD
     src/uas/QGCUASFileManager.h \
-    src/ui/QGCUASFileView.h
-=======
+    src/ui/QGCUASFileView.h \
     src/uas/QGCUASWorker.h \
     src/CmdLineOptParser.h
->>>>>>> 15f811db
 
 SOURCES += \
     src/main.cc \
@@ -755,10 +752,7 @@
     src/ui/px4_configuration/QGCPX4SensorCalibration.cc \
     src/ui/designer/QGCXYPlot.cc \
     src/ui/menuactionhelper.cpp \
-<<<<<<< HEAD
     src/uas/QGCUASFileManager.cc \
-    src/ui/QGCUASFileView.cc
-=======
+    src/ui/QGCUASFileView.cc \
     src/uas/QGCUASWorker.cc \
-    src/CmdLineOptParser.cc
->>>>>>> 15f811db
+    src/CmdLineOptParser.cc