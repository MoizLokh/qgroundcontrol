--- conflicted
+++ resolved
@@ -188,12 +188,9 @@
         src/qgcunittest/MockQGCUASParamManager.h \
         src/qgcunittest/MultiSignalSpy.h \
         src/qgcunittest/FlightModeConfigTest.h \
-<<<<<<< HEAD
         src/qgcunittest/FlightGearTest.h
-=======
         src/qgcunittest/TCPLinkTest.h \
         src/qgcunittest/TCPLoopBackServer.h
->>>>>>> 83a092f3
 
     SOURCES += \
         src/qgcunittest/UASUnitTest.cc \
@@ -202,12 +199,9 @@
         src/qgcunittest/MockQGCUASParamManager.cc \
         src/qgcunittest/MultiSignalSpy.cc \
         src/qgcunittest/FlightModeConfigTest.cc \
-<<<<<<< HEAD
         src/qgcunittest/FlightGearTest.cc
-=======
         src/qgcunittest/TCPLinkTest.cc \
         src/qgcunittest/TCPLoopBackServer.cc
->>>>>>> 83a092f3
 }
 
 #
