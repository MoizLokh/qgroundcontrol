# -------------------------------------------------
# QGroundControl - Micro Air Vehicle Groundstation
# Please see our website at <http://qgroundcontrol.org>
# Maintainer:
# Lorenz Meier <lm@inf.ethz.ch>
# (c) 2009-2011 QGroundControl Developers
# This file is part of the open groundstation project
# QGroundControl is free software: you can redistribute it and/or modify
# it under the terms of the GNU General Public License as published by
# the Free Software Foundation, either version 3 of the License, or
# (at your option) any later version.
# QGroundControl is distributed in the hope that it will be useful,
# but WITHOUT ANY WARRANTY; without even the implied warranty of
# MERCHANTABILITY or FITNESS FOR A PARTICULAR PURPOSE. See the
# GNU General Public License for more details.
# You should have received a copy of the GNU General Public License
# along with QGroundControl. If not, see <http://www.gnu.org/licenses/>.
# -------------------------------------------------


# Qt configuration
CONFIG += qt \
    thread
QT += network \
    opengl \
    svg \
    xml \
    phonon \
    webkit \
    sql

TEMPLATE = app
TARGET = qgroundcontrol
BASEDIR = $${IN_PWD}
linux-g++|linux-g++-64{
    debug {
        TARGETDIR = $${OUT_PWD}/debug
        BUILDDIR = $${OUT_PWD}/build-debug
    }
    release {
        TARGETDIR = $${OUT_PWD}/release
        BUILDDIR = $${OUT_PWD}/build-release
    }
} else {
    TARGETDIR = $${OUT_PWD}
    BUILDDIR = $${OUT_PWD}/build
}
LANGUAGE = C++
OBJECTS_DIR = $${BUILDDIR}/obj
MOC_DIR = $${BUILDDIR}/moc
UI_DIR = $${BUILDDIR}/ui
RCC_DIR = $${BUILDDIR}/rcc
MAVLINK_CONF = ""
MAVLINKPATH = $$BASEDIR/libs/mavlink/include/mavlink/v1.0
DEFINES += MAVLINK_NO_DATA

win32 {
    QMAKE_INCDIR_QT = $$(QTDIR)/include
    QMAKE_LIBDIR_QT = $$(QTDIR)/lib
    QMAKE_UIC = "$$(QTDIR)/bin/uic.exe"
    QMAKE_MOC = "$$(QTDIR)/bin/moc.exe"
    QMAKE_RCC = "$$(QTDIR)/bin/rcc.exe"
    QMAKE_QMAKE = "$$(QTDIR)/bin/qmake.exe"
	
	# Build QAX for GoogleEarth API access
	!exists( $(QTDIR)/src/activeqt/Makefile ) {
		message( Making QAx (ONE TIME) )
		system( cd $$(QTDIR)\\src\\activeqt && $$(QTDIR)\\bin\\qmake.exe )
		system( cd $$(QTDIR)\\src\\activeqt\\container && $$(QTDIR)\\bin\\qmake.exe )
		system( cd $$(QTDIR)\\src\\activeqt\\control && $$(QTDIR)\\bin\\qmake.exe )
	}
}



#################################################################
# EXTERNAL LIBRARY CONFIGURATION

# EIGEN matrix library (header-only)
INCLUDEPATH += libs/eigen

# OPMapControl library (from OpenPilot)
include(libs/utils/utils_external.pri)
include(libs/opmapcontrol/opmapcontrol_external.pri)
DEPENDPATH += \
    libs/utils \
    libs/utils/src \
    libs/opmapcontrol \
    libs/opmapcontrol/src \
    libs/opmapcontrol/src/mapwidget

INCLUDEPATH += \
    libs/utils \
    libs \
    libs/opmapcontrol

# If the user config file exists, it will be included.
# if the variable MAVLINK_CONF contains the name of an
# additional project, QGroundControl includes the support
# of custom MAVLink messages of this project. It will also
# create a QGC_USE_{AUTOPILOT_NAME}_MESSAGES macro for use
# within the actual code.
exists(user_config.pri) { 
    include(user_config.pri)
    message("----- USING CUSTOM USER QGROUNDCONTROL CONFIG FROM user_config.pri -----")
    message("Adding support for additional MAVLink messages for: " $$MAVLINK_CONF)
    message("------------------------------------------------------------------------")
}
INCLUDEPATH += $$MAVLINKPATH
isEmpty(MAVLINK_CONF) { 
    INCLUDEPATH += $$MAVLINKPATH/common
} else {
    INCLUDEPATH += $$MAVLINKPATH/$$MAVLINK_CONF
    #DEFINES += 'MAVLINK_CONF="$${MAVLINK_CONF}.h"'
    DEFINES += $$sprintf('QGC_USE_%1_MESSAGES', $$upper($$MAVLINK_CONF))
}

# Include general settings for QGroundControl
# necessary as last include to override any non-acceptable settings
# done by the plugins above
include(qgroundcontrol.pri)

# Include MAVLink generator
# has been deprecated
DEPENDPATH += \
    src/apps/mavlinkgen

INCLUDEPATH += \
    src/apps/mavlinkgen \
    src/apps/mavlinkgen/ui \
    src/apps/mavlinkgen/generator

include(src/apps/mavlinkgen/mavlinkgen.pri)



# Include QWT plotting library
include(libs/qwt/qwt.pri)
DEPENDPATH += . \
    plugins \
    libs/thirdParty/qserialport/include \
    libs/thirdParty/qserialport/include/QtSerialPort \
    libs/thirdParty/qserialport \
    libs/qextserialport

INCLUDEPATH += . \
    libs/thirdParty/qserialport/include \
    libs/thirdParty/qserialport/include/QtSerialPort \
    libs/thirdParty/qserialport/src \
    libs/qextserialport
# Include serial port library (QSerial)
include(qserialport.pri)

# Serial port detection (ripped-off from qextserialport library)
macx|macx-g++|macx-g++42::SOURCES += libs/qextserialport/qextserialenumerator_osx.cpp
linux-g++::SOURCES += libs/qextserialport/qextserialenumerator_unix.cpp
linux-g++-64::SOURCES += libs/qextserialport/qextserialenumerator_unix.cpp
win32-msvc2008|win32-msvc2010|win32-msvc2012::SOURCES += libs/qextserialport/qextserialenumerator_win.cpp
# Input
FORMS += src/ui/MainWindow.ui \
    src/ui/CommSettings.ui \
    src/ui/SerialSettings.ui \
    src/ui/UASControl.ui \
    src/ui/UASList.ui \
    src/ui/UASInfo.ui \
    src/ui/Linechart.ui \
    src/ui/UASView.ui \
    src/ui/ParameterInterface.ui \
    src/ui/WaypointList.ui \    
    src/ui/ObjectDetectionView.ui \
    src/ui/JoystickWidget.ui \
    src/ui/DebugConsole.ui \
    src/ui/HDDisplay.ui \
    src/ui/MAVLinkSettingsWidget.ui \
    src/ui/AudioOutputWidget.ui \
    src/ui/QGCSensorSettingsWidget.ui \
    src/ui/watchdog/WatchdogControl.ui \
    src/ui/watchdog/WatchdogProcessView.ui \
    src/ui/watchdog/WatchdogView.ui \
    src/ui/QGCFirmwareUpdate.ui \
    src/ui/QGCPxImuFirmwareUpdate.ui \
    src/ui/QGCDataPlot2D.ui \
    src/ui/QGCRemoteControlView.ui \
    src/ui/QMap3D.ui \
    src/ui/QGCWebView.ui \
    src/ui/map3D/QGCGoogleEarthView.ui \
    src/ui/SlugsDataSensorView.ui \
    src/ui/SlugsHilSim.ui \
    src/ui/SlugsPadCameraControl.ui \
    src/ui/uas/QGCUnconnectedInfoWidget.ui \
    src/ui/designer/QGCToolWidget.ui \
    src/ui/designer/QGCParamSlider.ui \
    src/ui/designer/QGCActionButton.ui \
    src/ui/designer/QGCCommandButton.ui \
    src/ui/QGCMAVLinkLogPlayer.ui \
    src/ui/QGCWaypointListMulti.ui \
    src/ui/QGCUDPLinkConfiguration.ui \
    src/ui/QGCSettingsWidget.ui \
    src/ui/UASControlParameters.ui \
    src/ui/map/QGCMapTool.ui \
    src/ui/map/QGCMapToolBar.ui \
    src/ui/QGCMAVLinkInspector.ui \
    src/ui/WaypointViewOnlyView.ui \    
    src/ui/WaypointEditableView.ui \    
    src/ui/UnconnectedUASInfoWidget.ui \
    src/ui/mavlink/QGCMAVLinkMessageSender.ui \
    src/ui/firmwareupdate/QGCFirmwareUpdateWidget.ui \
    src/ui/QGCPluginHost.ui \
    src/ui/firmwareupdate/QGCPX4FirmwareUpdate.ui \
    src/ui/mission/QGCMissionOther.ui \
    src/ui/mission/QGCMissionNavWaypoint.ui \
    src/ui/mission/QGCMissionDoJump.ui \
    src/ui/mission/QGCMissionConditionDelay.ui \
    src/ui/mission/QGCMissionNavLoiterUnlim.ui \
    src/ui/mission/QGCMissionNavLoiterTurns.ui \
    src/ui/mission/QGCMissionNavLoiterTime.ui \
    src/ui/mission/QGCMissionNavReturnToLaunch.ui \
    src/ui/mission/QGCMissionNavLand.ui \
    src/ui/mission/QGCMissionNavTakeoff.ui \
    src/ui/mission/QGCMissionNavSweep.ui \
    src/ui/mission/QGCMissionDoStartSearch.ui \
    src/ui/mission/QGCMissionDoFinishSearch.ui \
    src/ui/QGCVehicleConfig.ui \
    src/ui/QGCHilConfiguration.ui \
    src/ui/QGCHilFlightGearConfiguration.ui \
    src/ui/QGCHilJSBSimConfiguration.ui \
    src/ui/QGCHilXPlaneConfiguration.ui \
    src/ui/designer/QGCComboBox.ui \
    src/ui/designer/QGCTextLabel.ui \
    src/ui/uas/UASQuickView.ui \
    src/ui/uas/UASQuickViewItemSelect.ui \
    src/ui/uas/UASActionsWidget.ui \
    src/ui/QGCTabbedInfoView.ui \
    src/ui/UASRawStatusView.ui \
    src/ui/uas/QGCMessageView.ui
INCLUDEPATH += src \
    src/ui \
    src/ui/linechart \
    src/ui/uas \
    src/ui/map \
    src/uas \
    src/comm \
    include/ui \
    src/input \
    src/lib/qmapcontrol \
    src/ui/mavlink \
    src/ui/param \
    src/ui/watchdog \
    src/ui/map3D \
    src/ui/mission \
    src/ui/designer
HEADERS += src/MG.h \
    src/QGCCore.h \
    src/uas/UASInterface.h \
    src/uas/UAS.h \
    src/uas/UASManager.h \
    src/comm/LinkManager.h \
    src/comm/LinkInterface.h \
    src/comm/SerialLinkInterface.h \
    src/comm/SerialLink.h \
    src/comm/ProtocolInterface.h \
    src/comm/MAVLinkProtocol.h \
    src/comm/QGCFlightGearLink.h \
    src/comm/QGCJSBSimLink.h \
    src/comm/QGCXPlaneLink.h \
    src/ui/CommConfigurationWindow.h \
    src/ui/SerialConfigurationWindow.h \
    src/ui/MainWindow.h \
    src/ui/uas/UASControlWidget.h \
    src/ui/uas/UASListWidget.h \
    src/ui/uas/UASInfoWidget.h \
    src/ui/HUD.h \
    src/ui/linechart/LinechartWidget.h \
    src/ui/linechart/LinechartPlot.h \
    src/ui/linechart/Scrollbar.h \
    src/ui/linechart/ScrollZoomer.h \
    src/configuration.h \
    src/ui/uas/UASView.h \
    src/ui/CameraView.h \
    src/comm/MAVLinkSimulationLink.h \
    src/comm/UDPLink.h \
    src/ui/ParameterInterface.h \
    src/ui/WaypointList.h \
    src/Waypoint.h \   
    src/ui/ObjectDetectionView.h \
    src/input/JoystickInput.h \
    src/ui/JoystickWidget.h \
    src/ui/DebugConsole.h \
    src/ui/HDDisplay.h \
    src/ui/MAVLinkSettingsWidget.h \
    src/ui/AudioOutputWidget.h \
    src/GAudioOutput.h \
    src/LogCompressor.h \
    src/ui/QGCParamWidget.h \
    src/ui/QGCSensorSettingsWidget.h \
    src/ui/linechart/Linecharts.h \
    src/uas/SlugsMAV.h \
    src/uas/PxQuadMAV.h \
    src/uas/ArduPilotMegaMAV.h \
    src/uas/senseSoarMAV.h \
    src/ui/watchdog/WatchdogControl.h \
    src/ui/watchdog/WatchdogProcessView.h \
    src/ui/watchdog/WatchdogView.h \
    src/uas/UASWaypointManager.h \
    src/ui/HSIDisplay.h \
    src/QGC.h \
    src/ui/QGCFirmwareUpdate.h \
    src/ui/QGCPxImuFirmwareUpdate.h \
    src/ui/QGCDataPlot2D.h \
    src/ui/linechart/IncrementalPlot.h \
    src/ui/QGCRemoteControlView.h \
    src/ui/RadioCalibration/RadioCalibrationData.h \
    src/ui/RadioCalibration/RadioCalibrationWindow.h \
    src/ui/RadioCalibration/AirfoilServoCalibrator.h \
    src/ui/RadioCalibration/SwitchCalibrator.h \
    src/ui/RadioCalibration/CurveCalibrator.h \
    src/ui/RadioCalibration/AbstractCalibrator.h \
    src/comm/QGCMAVLink.h \
    src/ui/QGCWebView.h \
    src/ui/map3D/QGCWebPage.h \
    src/ui/SlugsDataSensorView.h \
    src/ui/SlugsHilSim.h \
    src/ui/SlugsPadCameraControl.h \
    src/ui/QGCMainWindowAPConfigurator.h \
    src/comm/MAVLinkSwarmSimulationLink.h \
    src/ui/uas/QGCUnconnectedInfoWidget.h \
    src/ui/designer/QGCToolWidget.h \
    src/ui/designer/QGCParamSlider.h \
    src/ui/designer/QGCCommandButton.h \
    src/ui/designer/QGCToolWidgetItem.h \
    src/ui/QGCMAVLinkLogPlayer.h \
    src/comm/MAVLinkSimulationWaypointPlanner.h \
    src/comm/MAVLinkSimulationMAV.h \
    src/uas/QGCMAVLinkUASFactory.h \
    src/ui/QGCWaypointListMulti.h \
    src/ui/QGCUDPLinkConfiguration.h \
    src/ui/QGCSettingsWidget.h \
    src/ui/uas/UASControlParameters.h \
    src/uas/QGCUASParamManager.h \
    src/ui/map/QGCMapWidget.h \
    src/ui/map/MAV2DIcon.h \
    src/ui/map/Waypoint2DIcon.h \
    src/ui/map/QGCMapTool.h \
    src/ui/map/QGCMapToolBar.h \
    libs/qextserialport/qextserialenumerator.h \
    src/QGCGeo.h \
    src/ui/QGCToolBar.h \
    src/ui/QGCStatusBar.h \
    src/ui/QGCMAVLinkInspector.h \
    src/ui/MAVLinkDecoder.h \
    src/ui/WaypointViewOnlyView.h \
    src/ui/WaypointViewOnlyView.h \
    src/ui/WaypointEditableView.h \    
    src/ui/UnconnectedUASInfoWidget.h \
    src/ui/QGCRGBDView.h \
    src/ui/mavlink/QGCMAVLinkMessageSender.h \
    src/ui/firmwareupdate/QGCFirmwareUpdateWidget.h \
    src/ui/QGCPluginHost.h \
    src/ui/firmwareupdate/QGCPX4FirmwareUpdate.h \
    src/ui/mission/QGCMissionOther.h \
    src/ui/mission/QGCMissionNavWaypoint.h \
    src/ui/mission/QGCMissionDoJump.h \
    src/ui/mission/QGCMissionConditionDelay.h \
    src/ui/mission/QGCMissionNavLoiterUnlim.h \
    src/ui/mission/QGCMissionNavLoiterTurns.h \
    src/ui/mission/QGCMissionNavLoiterTime.h \
    src/ui/mission/QGCMissionNavReturnToLaunch.h \
    src/ui/mission/QGCMissionNavLand.h \
    src/ui/mission/QGCMissionNavTakeoff.h \
    src/ui/mission/QGCMissionNavSweep.h \
    src/ui/mission/QGCMissionDoStartSearch.h \
    src/ui/mission/QGCMissionDoFinishSearch.h \
    src/ui/QGCVehicleConfig.h \
    src/comm/QGCHilLink.h \
    src/ui/QGCHilConfiguration.h \
    src/ui/QGCHilFlightGearConfiguration.h \
    src/ui/QGCHilJSBSimConfiguration.h \
    src/ui/QGCHilXPlaneConfiguration.h \
    src/ui/designer/QGCComboBox.h \
    src/ui/designer/QGCTextLabel.h \
    src/ui/submainwindow.h \
    src/ui/dockwidgettitlebareventfilter.h \
    src/ui/uas/UASQuickView.h \
    src/ui/uas/UASQuickViewItem.h \
<<<<<<< HEAD
    src/ui/PrimaryFlightDisplay.h
=======
    src/ui/uas/UASQuickViewItemSelect.h \
    src/ui/uas/UASQuickViewTextItem.h \
    src/ui/uas/UASQuickViewGaugeItem.h \
    src/ui/uas/UASActionsWidget.h \
    src/ui/designer/QGCRadioChannelDisplay.h \
    src/ui/QGCTabbedInfoView.h \
    src/ui/UASRawStatusView.h \
    src/ui/PrimaryFlightDisplay.h \
    src/ui/uas/QGCMessageView.h
>>>>>>> b76b7282

# Google Earth is only supported on Mac OS and Windows with Visual Studio Compiler
macx|macx-g++|macx-g++42|win32-msvc2008|win32-msvc2010|win32-msvc2012::HEADERS += src/ui/map3D/QGCGoogleEarthView.h
contains(DEPENDENCIES_PRESENT, osg) { 
    message("Including headers for OpenSceneGraph")
    
    # Enable only if OpenSceneGraph is available
    HEADERS += src/ui/map3D/gpl.h \
        src/ui/map3D/CameraParams.h \
        src/ui/map3D/ViewParamWidget.h \
        src/ui/map3D/SystemContainer.h \
        src/ui/map3D/SystemViewParams.h \
        src/ui/map3D/GlobalViewParams.h \
        src/ui/map3D/SystemGroupNode.h \
        src/ui/map3D/Q3DWidget.h \
        src/ui/map3D/GCManipulator.h \
        src/ui/map3D/ImageWindowGeode.h \
        src/ui/map3D/PixhawkCheetahNode.h \
        src/ui/map3D/Pixhawk3DWidget.h \
        src/ui/map3D/Q3DWidgetFactory.h \
        src/ui/map3D/WebImageCache.h \
        src/ui/map3D/WebImage.h \
        src/ui/map3D/TextureCache.h \
        src/ui/map3D/Texture.h \
        src/ui/map3D/Imagery.h \
        src/ui/map3D/HUDScaleGeode.h \
        src/ui/map3D/WaypointGroupNode.h \
        src/ui/map3D/TerrainParamDialog.h \
        src/ui/map3D/ImageryParamDialog.h
}
contains(DEPENDENCIES_PRESENT, protobuf):contains(MAVLINK_CONF, pixhawk) {
    message("Including headers for Protocol Buffers")

    # Enable only if protobuf is available
    HEADERS += libs/mavlink/include/mavlink/v1.0/pixhawk/pixhawk.pb.h \
        src/ui/map3D/ObstacleGroupNode.h \
        src/ui/map3D/GLOverlayGeode.h
}
contains(DEPENDENCIES_PRESENT, libfreenect) { 
    message("Including headers for libfreenect")
    
    # Enable only if libfreenect is available
    HEADERS += src/input/Freenect.h
}
SOURCES += src/main.cc \
    src/QGCCore.cc \
    src/uas/UASManager.cc \
    src/uas/UAS.cc \
    src/comm/LinkManager.cc \
    src/comm/LinkInterface.cpp \
    src/comm/SerialLink.cc \
    src/comm/MAVLinkProtocol.cc \
    src/comm/QGCFlightGearLink.cc \
    src/comm/QGCJSBSimLink.cc \
    src/comm/QGCXPlaneLink.cc \
    src/ui/CommConfigurationWindow.cc \
    src/ui/SerialConfigurationWindow.cc \
    src/ui/MainWindow.cc \
    src/ui/uas/UASControlWidget.cc \
    src/ui/uas/UASListWidget.cc \
    src/ui/uas/UASInfoWidget.cc \
    src/ui/HUD.cc \
    src/ui/linechart/LinechartWidget.cc \
    src/ui/linechart/LinechartPlot.cc \
    src/ui/linechart/Scrollbar.cc \
    src/ui/linechart/ScrollZoomer.cc \
    src/ui/uas/UASView.cc \
    src/ui/CameraView.cc \
    src/comm/MAVLinkSimulationLink.cc \
    src/comm/UDPLink.cc \
    src/ui/ParameterInterface.cc \
    src/ui/WaypointList.cc \
    src/Waypoint.cc \
    src/ui/ObjectDetectionView.cc \
    src/input/JoystickInput.cc \
    src/ui/JoystickWidget.cc \
    src/ui/DebugConsole.cc \
    src/ui/HDDisplay.cc \
    src/ui/MAVLinkSettingsWidget.cc \
    src/ui/AudioOutputWidget.cc \
    src/GAudioOutput.cc \
    src/LogCompressor.cc \
    src/ui/QGCParamWidget.cc \
    src/ui/QGCSensorSettingsWidget.cc \
    src/ui/linechart/Linecharts.cc \
    src/uas/SlugsMAV.cc \
    src/uas/PxQuadMAV.cc \
    src/uas/ArduPilotMegaMAV.cc \
    src/uas/senseSoarMAV.cpp \
    src/ui/watchdog/WatchdogControl.cc \
    src/ui/watchdog/WatchdogProcessView.cc \
    src/ui/watchdog/WatchdogView.cc \
    src/uas/UASWaypointManager.cc \
    src/ui/HSIDisplay.cc \
    src/QGC.cc \
    src/ui/QGCFirmwareUpdate.cc \
    src/ui/QGCPxImuFirmwareUpdate.cc \
    src/ui/QGCDataPlot2D.cc \
    src/ui/linechart/IncrementalPlot.cc \
    src/ui/QGCRemoteControlView.cc \
    src/ui/RadioCalibration/RadioCalibrationWindow.cc \
    src/ui/RadioCalibration/AirfoilServoCalibrator.cc \
    src/ui/RadioCalibration/SwitchCalibrator.cc \
    src/ui/RadioCalibration/CurveCalibrator.cc \
    src/ui/RadioCalibration/AbstractCalibrator.cc \
    src/ui/RadioCalibration/RadioCalibrationData.cc \
    src/ui/QGCWebView.cc \
    src/ui/map3D/QGCWebPage.cc \
    src/ui/SlugsDataSensorView.cc \
    src/ui/SlugsHilSim.cc \
    src/ui/SlugsPadCameraControl.cpp \
    src/ui/QGCMainWindowAPConfigurator.cc \
    src/comm/MAVLinkSwarmSimulationLink.cc \
    src/ui/uas/QGCUnconnectedInfoWidget.cc \
    src/ui/designer/QGCToolWidget.cc \
    src/ui/designer/QGCParamSlider.cc \
    src/ui/designer/QGCCommandButton.cc \
    src/ui/designer/QGCToolWidgetItem.cc \
    src/ui/QGCMAVLinkLogPlayer.cc \
    src/comm/MAVLinkSimulationWaypointPlanner.cc \
    src/comm/MAVLinkSimulationMAV.cc \
    src/uas/QGCMAVLinkUASFactory.cc \
    src/ui/QGCWaypointListMulti.cc \
    src/ui/QGCUDPLinkConfiguration.cc \
    src/ui/QGCSettingsWidget.cc \
    src/ui/uas/UASControlParameters.cpp \
    src/uas/QGCUASParamManager.cc \
    src/ui/map/QGCMapWidget.cc \
    src/ui/map/MAV2DIcon.cc \
    src/ui/map/Waypoint2DIcon.cc \
    src/ui/map/QGCMapTool.cc \
    src/ui/map/QGCMapToolBar.cc \
    src/ui/QGCToolBar.cc \
    src/ui/QGCStatusBar.cc \
    src/ui/QGCMAVLinkInspector.cc \
    src/ui/MAVLinkDecoder.cc \
    src/ui/WaypointViewOnlyView.cc \
    src/ui/WaypointEditableView.cc \
    src/ui/UnconnectedUASInfoWidget.cc \
    src/ui/QGCRGBDView.cc \
    src/ui/mavlink/QGCMAVLinkMessageSender.cc \
    src/ui/firmwareupdate/QGCFirmwareUpdateWidget.cc \
    src/ui/QGCPluginHost.cc \
    src/ui/firmwareupdate/QGCPX4FirmwareUpdate.cc \
    src/ui/mission/QGCMissionOther.cc \
    src/ui/mission/QGCMissionNavWaypoint.cc \
    src/ui/mission/QGCMissionDoJump.cc \
    src/ui/mission/QGCMissionConditionDelay.cc \
    src/ui/mission/QGCMissionNavLoiterUnlim.cc \
    src/ui/mission/QGCMissionNavLoiterTurns.cc \
    src/ui/mission/QGCMissionNavLoiterTime.cc \
    src/ui/mission/QGCMissionNavReturnToLaunch.cc \
    src/ui/mission/QGCMissionNavLand.cc \
    src/ui/mission/QGCMissionNavTakeoff.cc \
    src/ui/mission/QGCMissionNavSweep.cc \
    src/ui/mission/QGCMissionDoStartSearch.cc \
    src/ui/mission/QGCMissionDoFinishSearch.cc \
    src/ui/QGCVehicleConfig.cc \
    src/ui/QGCHilConfiguration.cc \
    src/ui/QGCHilFlightGearConfiguration.cc \
    src/ui/QGCHilJSBSimConfiguration.cc \
    src/ui/QGCHilXPlaneConfiguration.cc \
    src/ui/designer/QGCComboBox.cc \
    src/ui/designer/QGCTextLabel.cc \
    src/ui/submainwindow.cpp \
    src/ui/dockwidgettitlebareventfilter.cpp \
    src/ui/uas/UASQuickViewItem.cc \
    src/ui/uas/UASQuickView.cc \
<<<<<<< HEAD
    src/ui/PrimaryFlightDisplay.cpp
=======
    src/ui/uas/UASQuickViewTextItem.cc \
    src/ui/uas/UASQuickViewGaugeItem.cc \
    src/ui/uas/UASQuickViewItemSelect.cc \
    src/ui/uas/UASActionsWidget.cpp \
    src/ui/designer/QGCRadioChannelDisplay.cpp \
    src/ui/QGCTabbedInfoView.cpp \
    src/ui/UASRawStatusView.cpp \
    src/ui/PrimaryFlightDisplay.cpp \
    src/ui/uas/QGCMessageView.cc
>>>>>>> b76b7282

# Enable Google Earth only on Mac OS and Windows with Visual Studio compiler
macx|macx-g++|macx-g++42|win32-msvc2008|win32-msvc2010|win32-msvc2012::SOURCES += src/ui/map3D/QGCGoogleEarthView.cc

# Enable OSG only if it has been found
contains(DEPENDENCIES_PRESENT, osg) { 
    message("Including sources for OpenSceneGraph")
    
    # Enable only if OpenSceneGraph is available
    SOURCES += src/ui/map3D/gpl.cc \
        src/ui/map3D/CameraParams.cc \
        src/ui/map3D/ViewParamWidget.cc \
        src/ui/map3D/SystemContainer.cc \
        src/ui/map3D/SystemViewParams.cc \
        src/ui/map3D/GlobalViewParams.cc \
        src/ui/map3D/SystemGroupNode.cc \
        src/ui/map3D/Q3DWidget.cc \
        src/ui/map3D/ImageWindowGeode.cc \
        src/ui/map3D/GCManipulator.cc \
        src/ui/map3D/PixhawkCheetahNode.cc \
        src/ui/map3D/Pixhawk3DWidget.cc \
        src/ui/map3D/Q3DWidgetFactory.cc \
        src/ui/map3D/WebImageCache.cc \
        src/ui/map3D/WebImage.cc \
        src/ui/map3D/TextureCache.cc \
        src/ui/map3D/Texture.cc \
        src/ui/map3D/Imagery.cc \
        src/ui/map3D/HUDScaleGeode.cc \
        src/ui/map3D/WaypointGroupNode.cc \
        src/ui/map3D/TerrainParamDialog.cc \
        src/ui/map3D/ImageryParamDialog.cc

    contains(DEPENDENCIES_PRESENT, osgearth) { 
        message("Including sources for osgEarth")
        
        # Enable only if OpenSceneGraph is available
        SOURCES +=
    }
}
contains(DEPENDENCIES_PRESENT, protobuf):contains(MAVLINK_CONF, pixhawk) {
    message("Including sources for Protocol Buffers")

    # Enable only if protobuf is available
    SOURCES += libs/mavlink/share/mavlink/src/v1.0/pixhawk/pixhawk.pb.cc \
        src/ui/map3D/ObstacleGroupNode.cc \
        src/ui/map3D/GLOverlayGeode.cc
}
contains(DEPENDENCIES_PRESENT, libfreenect) { 
    message("Including sources for libfreenect")
    
    # Enable only if libfreenect is available
    SOURCES += src/input/Freenect.cc
}

# Add icons and other resources
RESOURCES += qgroundcontrol.qrc

# Include RT-LAB Library
win32:exists(src/lib/opalrt/OpalApi.h):exists(C:/OPAL-RT/RT-LAB7.2.4/Common/bin) { 
    message("Building support for Opal-RT")
    LIBS += -LC:/OPAL-RT/RT-LAB7.2.4/Common/bin \
        -lOpalApi
    INCLUDEPATH += src/lib/opalrt
    HEADERS += src/comm/OpalRT.h \
        src/comm/OpalLink.h \
        src/comm/Parameter.h \
        src/comm/QGCParamID.h \
        src/comm/ParameterList.h \
        src/ui/OpalLinkConfigurationWindow.h
    SOURCES += src/comm/OpalRT.cc \
        src/comm/OpalLink.cc \
        src/comm/Parameter.cc \
        src/comm/QGCParamID.cc \
        src/comm/ParameterList.cc \
        src/ui/OpalLinkConfigurationWindow.cc
    FORMS += src/ui/OpalLinkSettings.ui
    DEFINES += OPAL_RT
}
TRANSLATIONS += es-MX.ts \
    en-US.ts

# xbee support
# libxbee only supported by linux and windows systems
win32-msvc2008|win32-msvc2010|win32-msvc2012|linux {
    HEADERS += src/comm/XbeeLinkInterface.h \
        src/comm/XbeeLink.h \
        src/comm/HexSpinBox.h \
        src/ui/XbeeConfigurationWindow.h \
        src/comm/CallConv.h
    SOURCES += src/comm/XbeeLink.cpp \
        src/comm/HexSpinBox.cpp \
        src/ui/XbeeConfigurationWindow.cpp
    DEFINES += XBEELINK
    INCLUDEPATH += libs/thirdParty/libxbee
# TO DO: build library when it does not exist already
    LIBS += -llibs/thirdParty/libxbee/lib/libxbee
}

###################################################################
#### --- 3DConnexion 3d Mice support (e.g. spacenavigator) --- ####
###################################################################

# xdrvlib only supported by linux (theoretical all X11) systems
# You have to install the official 3DxWare driver for linux to use 3D mouse support on linux systems!
linux-g++|linux-g++-64{
    exists(/usr/local/lib/libxdrvlib.so){
        message("Including support for Magellan 3DxWare for linux system.")
        SOURCES  += src/input/Mouse6dofInput.cpp
        HEADERS  += src/input/Mouse6dofInput.h
        LIBS += -L/usr/local/lib/ -lxdrvlib
        INCLUDEPATH *= /usr/local/include
        DEFINES += MOUSE_ENABLED_LINUX \
                    ParameterCheck                      # Hack: Has to be defined for magellan usage
    }
}

# Support for Windows systems
# You have to install the official 3DxWare driver for Windows to use the 3D mouse support on Windows systems!
win32-msvc2008|win32-msvc2010|win32-msvc2012 {
    message("Including support for 3DxWare for Windows system.")
    SOURCES  += libs/thirdParty/3DMouse/win/MouseParameters.cpp \
                libs/thirdParty/3DMouse/win/Mouse3DInput.cpp \
                src/input/Mouse6dofInput.cpp
    HEADERS  += libs/thirdParty/3DMouse/win/I3dMouseParams.h \
                libs/thirdParty/3DMouse/win/MouseParameters.h \
                libs/thirdParty/3DMouse/win/Mouse3DInput.h \
                src/input/Mouse6dofInput.h
    INCLUDEPATH += libs/thirdParty/3DMouse/win
    DEFINES += MOUSE_ENABLED_WIN
}

unix:!macx:!symbian: LIBS += -losg

OTHER_FILES += \
    dongfang_notes.txt \
    src/ui/dongfang-scrapyard.txt<|MERGE_RESOLUTION|>--- conflicted
+++ resolved
@@ -382,9 +382,6 @@
     src/ui/dockwidgettitlebareventfilter.h \
     src/ui/uas/UASQuickView.h \
     src/ui/uas/UASQuickViewItem.h \
-<<<<<<< HEAD
-    src/ui/PrimaryFlightDisplay.h
-=======
     src/ui/uas/UASQuickViewItemSelect.h \
     src/ui/uas/UASQuickViewTextItem.h \
     src/ui/uas/UASQuickViewGaugeItem.h \
@@ -394,7 +391,6 @@
     src/ui/UASRawStatusView.h \
     src/ui/PrimaryFlightDisplay.h \
     src/ui/uas/QGCMessageView.h
->>>>>>> b76b7282
 
 # Google Earth is only supported on Mac OS and Windows with Visual Studio Compiler
 macx|macx-g++|macx-g++42|win32-msvc2008|win32-msvc2010|win32-msvc2012::HEADERS += src/ui/map3D/QGCGoogleEarthView.h
@@ -563,9 +559,6 @@
     src/ui/dockwidgettitlebareventfilter.cpp \
     src/ui/uas/UASQuickViewItem.cc \
     src/ui/uas/UASQuickView.cc \
-<<<<<<< HEAD
-    src/ui/PrimaryFlightDisplay.cpp
-=======
     src/ui/uas/UASQuickViewTextItem.cc \
     src/ui/uas/UASQuickViewGaugeItem.cc \
     src/ui/uas/UASQuickViewItemSelect.cc \
@@ -575,7 +568,6 @@
     src/ui/UASRawStatusView.cpp \
     src/ui/PrimaryFlightDisplay.cpp \
     src/ui/uas/QGCMessageView.cc
->>>>>>> b76b7282
 
 # Enable Google Earth only on Mac OS and Windows with Visual Studio compiler
 macx|macx-g++|macx-g++42|win32-msvc2008|win32-msvc2010|win32-msvc2012::SOURCES += src/ui/map3D/QGCGoogleEarthView.cc
