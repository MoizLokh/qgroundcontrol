--- conflicted
+++ resolved
@@ -178,13 +178,8 @@
 }
 
 QPushButton {
-<<<<<<< HEAD
-    /*min-height: 20px;*/
-    /*max-height: 20px;*/
-=======
     min-height: 16px;
     max-height: 20px;
->>>>>>> 982b2e50
 	border: 1px solid #465158;
     margin: 1px;
 	border-radius: 2px;
