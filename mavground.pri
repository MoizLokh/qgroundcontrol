<<<<<<< HEAD
#-------------------------------------------------
#
# MAVGround - Micro Air Vehicle Groundstation
# 
# Please see our website at <http://pixhawk.ethz.ch>
#
# Original Author:
# Lorenz Meier <mavteam@student.ethz.ch>
#
# Contributing Authors (in alphabetical order):
# 
# (c) 2009 PIXHAWK Team
#
# This file is part of the mav groundstation project
# MAVGround is free software: you can redistribute it and/or modify
# it under the terms of the GNU General Public License as published by
# the Free Software Foundation, either version 3 of the License, or
# (at your option) any later version.
# MAVGround is distributed in the hope that it will be useful,
# but WITHOUT ANY WARRANTY; without even the implied warranty of
# MERCHANTABILITY or FITNESS FOR A PARTICULAR PURPOSE. See the
# GNU General Public License for more details.
# You should have received a copy of the GNU General Public License
# along with MAVGround. If not, see <http://www.gnu.org/licenses/>.
#
#-------------------------------------------------

QT       += network opengl svg xml phonon

TEMPLATE = app
TARGET = qgroundcontrol

BASEDIR = .
BUILDDIR = build
LANGUAGE = C++

#CONFIG += static debug
#CONFIG += static release console
CONFIG += static debug_and_release console
#QMAKE_CFLAGS += -j8
#QMAKE_CXXFLAGS += -j8

OBJECTS_DIR = $$BUILDDIR/obj
MOC_DIR = $$BUILDDIR/moc
UI_HEADERS_DIR = src/ui/generated


# Add external libraries
INCLUDEPATH += $$BASEDIR/lib/flite/include \
               $$BASEDIR/lib/flite/lang

#$$BASEDIR/lib/qextserialport/include
#               $$BASEDIR/lib/openjaus/libjaus/include \
#               $$BASEDIR/lib/openjaus/libopenJaus/include

message(Qt version $$[QT_VERSION])



# MAC OS X
macx { 

	message(Building for Mac OS X)
	config -= static

    HARDWARE_PLATFORM = $$system(g++ -dumpspecs)
    contains( HARDWARE_PLATFORM, m64 ) {
        message(Building as 64-bit)
        CONFIG += x86_64
        CONFIG -= x86
    }

    QMAKE_MACOSX_DEPLOYMENT_TARGET = 10.5

    DESTDIR = $$BASEDIR/bin/mac
    INCLUDEPATH += -framework SDL \
        $$BASEDIR/../mavlink/src

    LIBS += -framework IOKit \
        -framework SDL \
        -framework CoreFoundation \
        -framework ApplicationServices \
        -lm

    # Enable function-profiling with the OS X saturn tool
    debug {
        #QMAKE_CXXFLAGS += -finstrument-functions
        #LIBS += -lSaturn
    }
    
    ICON = $$BASEDIR/images/icons/macx.icns
}

# GNU/Linux
linux-g++ { 
    
    debug {
        DESTDIR = $$BASEDIR
    }

    release {
        DESTDIR = $$BASEDIR
    }
    INCLUDEPATH += /usr/include/SDL

    HARDWARE_PLATFORM = $$system(uname -p)
    contains( HARDWARE_PLATFORM, x86_64 ) {
        # 64-bit Linux
        LIBS += \
            -L$$BASEDIR/lib/flite/linux64
        message(Building for GNU/Linux 64bit/x64)
    } else {
        # 32-bit Linux
        LIBS += \
           -L$$BASEDIR/lib/flite/linux32
        message(Building for GNU/Linux 32bit/i386)
    }
    LIBS += -lm \
        -lflite_cmu_us_awb \
        -lflite_cmu_us_rms \
        -lflite_cmu_us_slt \
        -lflite_usenglish \
        -lflite_cmulex \
        -lflite \
        -lSDL \
        -lSDLmain
}


# Windows (32bit/64bit)
win32 { 

    message(Building for Windows Platform (32/64bit))
    
    # Special settings for debug
    #CONFIG += CONSOLE
    LIBS += -L$$BASEDIR\lib\sdl\win32 \
        -lmingw32 -lSDLmain -lSDL -mwindows
    
    INCLUDEPATH += $$BASEDIR/lib/sdl/include/SDL

    debug {
        DESTDIR = $$BASEDIR/bin
    }

    release {
        DESTDIR = $$BASEDIR/bin
    }
        
}

=======
#-------------------------------------------------
#
# QGroundControl - Micro Air Vehicle Groundstation
# 
# Please see our website at <http://qgroundcontrol.org>
#
# Original Author:
# Lorenz Meier <mavteam@student.ethz.ch>
#
# Contributing Authors (in alphabetical order):
# 
# (c) 2009 PIXHAWK Team
#
# This file is part of the mav groundstation project
# MAVGround is free software: you can redistribute it and/or modify
# it under the terms of the GNU General Public License as published by
# the Free Software Foundation, either version 3 of the License, or
# (at your option) any later version.
# MAVGround is distributed in the hope that it will be useful,
# but WITHOUT ANY WARRANTY; without even the implied warranty of
# MERCHANTABILITY or FITNESS FOR A PARTICULAR PURPOSE. See the
# GNU General Public License for more details.
# You should have received a copy of the GNU General Public License
# along with MAVGround. If not, see <http://www.gnu.org/licenses/>.
#
#-------------------------------------------------

QT       += network opengl svg xml phonon

TEMPLATE = app
TARGET = qgroundcontrol

BASEDIR = .
BUILDDIR = build
LANGUAGE = C++

#CONFIG += static debug
#CONFIG += static release console
CONFIG += static debug_and_release console

OBJECTS_DIR = $$BUILDDIR/obj
MOC_DIR = $$BUILDDIR/moc
UI_HEADERS_DIR = src/ui/generated


# Add external libraries
INCLUDEPATH += $$BASEDIR/lib/flite/include \
               $$BASEDIR/lib/flite/lang

#$$BASEDIR/lib/qextserialport/include
#               $$BASEDIR/lib/openjaus/libjaus/include \
#               $$BASEDIR/lib/openjaus/libopenJaus/include

message(Qt version $$[QT_VERSION])



# MAC OS X
macx { 

    HARDWARE_PLATFORM = $$system(uname -a)
    contains( HARDWARE_PLATFORM, x86_64 ) {
        # x64 Mac OS X Snow Leopard 10.6 and later
        CONFIG += x86_64 cocoa
        CONFIG -= x86 static phonon
        message(Building for Mac OS X 64bit/Snow Leopard 10.6 and later)
    } else {
        # x86 Mac OS X Leopard 10.5 and earlier
        CONFIG += x86 cocoa static phonon
        message(Building for Mac OS X 32bit/Leopard 10.5 and earlier)
    }

    QMAKE_MACOSX_DEPLOYMENT_TARGET = 10.5

    DESTDIR = $$BASEDIR/bin/mac
    INCLUDEPATH += -framework SDL \
        $$BASEDIR/../mavlink/src

    LIBS += -framework IOKit \
        -framework SDL \
        -framework CoreFoundation \
        -framework ApplicationServices \
        -lm

    # Enable function-profiling with the OS X saturn tool
    debug {
        QMAKE_CXXFLAGS += -finstrument-functions
        LIBS += -lSaturn
    }
    
    ICON = $$BASEDIR/images/icons/macx.icns
}

# GNU/Linux
linux-g++ { 
    
    debug {
        DESTDIR = $$BASEDIR
    }

    release {
        DESTDIR = $$BASEDIR
    }
    INCLUDEPATH += /usr/include

    HARDWARE_PLATFORM = $$system(uname -a)
    contains( HARDWARE_PLATFORM, x86_64 ) {
        # 64-bit Linux
        LIBS += \
            -L$$BASEDIR/lib/flite/linux64
        message(Building for GNU/Linux 64bit/x64)
    } else {
        # 32-bit Linux
        LIBS += \
           -L$$BASEDIR/lib/flite/linux32
        message(Building for GNU/Linux 32bit/i386)
    }
    LIBS += -lm \
        -lflite_cmu_us_awb \
        -lflite_cmu_us_rms \
        -lflite_cmu_us_slt \
        -lflite_usenglish \
        -lflite_cmulex \
        -lflite \
        -lSDL \
        -lSDLmain
}


# Windows (32bit/64bit)
win32 { 

    message(Building for Windows Platform (32/64bit))
    
    # Special settings for debug
    #CONFIG += CONSOLE
    LIBS += -L$$BASEDIR\lib\sdl\win32 \
        -lmingw32 -lSDLmain -lSDL -mwindows
    
    INCLUDEPATH += $$BASEDIR/lib/sdl/include

    debug {
        DESTDIR = $$BASEDIR/bin
    }

    release {
        DESTDIR = $$BASEDIR/bin
    }
        
}


>>>>>>> bec6c3aa
<|MERGE_RESOLUTION|>--- conflicted
+++ resolved
@@ -1,159 +1,6 @@
-<<<<<<< HEAD
 #-------------------------------------------------
 #
 # MAVGround - Micro Air Vehicle Groundstation
-# 
-# Please see our website at <http://pixhawk.ethz.ch>
-#
-# Original Author:
-# Lorenz Meier <mavteam@student.ethz.ch>
-#
-# Contributing Authors (in alphabetical order):
-# 
-# (c) 2009 PIXHAWK Team
-#
-# This file is part of the mav groundstation project
-# MAVGround is free software: you can redistribute it and/or modify
-# it under the terms of the GNU General Public License as published by
-# the Free Software Foundation, either version 3 of the License, or
-# (at your option) any later version.
-# MAVGround is distributed in the hope that it will be useful,
-# but WITHOUT ANY WARRANTY; without even the implied warranty of
-# MERCHANTABILITY or FITNESS FOR A PARTICULAR PURPOSE. See the
-# GNU General Public License for more details.
-# You should have received a copy of the GNU General Public License
-# along with MAVGround. If not, see <http://www.gnu.org/licenses/>.
-#
-#-------------------------------------------------
-
-QT       += network opengl svg xml phonon
-
-TEMPLATE = app
-TARGET = qgroundcontrol
-
-BASEDIR = .
-BUILDDIR = build
-LANGUAGE = C++
-
-#CONFIG += static debug
-#CONFIG += static release console
-CONFIG += static debug_and_release console
-#QMAKE_CFLAGS += -j8
-#QMAKE_CXXFLAGS += -j8
-
-OBJECTS_DIR = $$BUILDDIR/obj
-MOC_DIR = $$BUILDDIR/moc
-UI_HEADERS_DIR = src/ui/generated
-
-
-# Add external libraries
-INCLUDEPATH += $$BASEDIR/lib/flite/include \
-               $$BASEDIR/lib/flite/lang
-
-#$$BASEDIR/lib/qextserialport/include
-#               $$BASEDIR/lib/openjaus/libjaus/include \
-#               $$BASEDIR/lib/openjaus/libopenJaus/include
-
-message(Qt version $$[QT_VERSION])
-
-
-
-# MAC OS X
-macx { 
-
-	message(Building for Mac OS X)
-	config -= static
-
-    HARDWARE_PLATFORM = $$system(g++ -dumpspecs)
-    contains( HARDWARE_PLATFORM, m64 ) {
-        message(Building as 64-bit)
-        CONFIG += x86_64
-        CONFIG -= x86
-    }
-
-    QMAKE_MACOSX_DEPLOYMENT_TARGET = 10.5
-
-    DESTDIR = $$BASEDIR/bin/mac
-    INCLUDEPATH += -framework SDL \
-        $$BASEDIR/../mavlink/src
-
-    LIBS += -framework IOKit \
-        -framework SDL \
-        -framework CoreFoundation \
-        -framework ApplicationServices \
-        -lm
-
-    # Enable function-profiling with the OS X saturn tool
-    debug {
-        #QMAKE_CXXFLAGS += -finstrument-functions
-        #LIBS += -lSaturn
-    }
-    
-    ICON = $$BASEDIR/images/icons/macx.icns
-}
-
-# GNU/Linux
-linux-g++ { 
-    
-    debug {
-        DESTDIR = $$BASEDIR
-    }
-
-    release {
-        DESTDIR = $$BASEDIR
-    }
-    INCLUDEPATH += /usr/include/SDL
-
-    HARDWARE_PLATFORM = $$system(uname -p)
-    contains( HARDWARE_PLATFORM, x86_64 ) {
-        # 64-bit Linux
-        LIBS += \
-            -L$$BASEDIR/lib/flite/linux64
-        message(Building for GNU/Linux 64bit/x64)
-    } else {
-        # 32-bit Linux
-        LIBS += \
-           -L$$BASEDIR/lib/flite/linux32
-        message(Building for GNU/Linux 32bit/i386)
-    }
-    LIBS += -lm \
-        -lflite_cmu_us_awb \
-        -lflite_cmu_us_rms \
-        -lflite_cmu_us_slt \
-        -lflite_usenglish \
-        -lflite_cmulex \
-        -lflite \
-        -lSDL \
-        -lSDLmain
-}
-
-
-# Windows (32bit/64bit)
-win32 { 
-
-    message(Building for Windows Platform (32/64bit))
-    
-    # Special settings for debug
-    #CONFIG += CONSOLE
-    LIBS += -L$$BASEDIR\lib\sdl\win32 \
-        -lmingw32 -lSDLmain -lSDL -mwindows
-    
-    INCLUDEPATH += $$BASEDIR/lib/sdl/include/SDL
-
-    debug {
-        DESTDIR = $$BASEDIR/bin
-    }
-
-    release {
-        DESTDIR = $$BASEDIR/bin
-    }
-        
-}
-
-=======
-#-------------------------------------------------
-#
-# QGroundControl - Micro Air Vehicle Groundstation
 # 
 # Please see our website at <http://qgroundcontrol.org>
 #
@@ -303,4 +150,3 @@
 }
 
 
->>>>>>> bec6c3aa
