# QGroundControl Change Log

Note: This file only contains high level features or important fixes.

## 4.1 - Daily build

* Support mavlink terrain protocol which queries gcs for terrain height information. Allows planning missions with TERRAIN\_FRAME.
* Fly: New instrument values display/editing support
* Plan: Added new VTOL Landing Pattern support

## 4.0

### 4.0.6 - Not yet released
<<<<<<< HEAD

* Plan: Much better conversion of missions to KML for 3d visualization/verification of missions
* Analyze/Log Download - Fix download on mobile versions of QGC

### 4.0.5 - Stable

* Solo: Fix mission upload failures
* Plan: Fix crash when using Create Plan - Survey for fixed wing vehicle

### 4.0.4

* Mobile File Save: Fix problem with incorrect file extension being added
* Radio Setup: Fix problem with Spektrum bind
* Plan/Fly: Bring back waypoint number display in map items

=======

* Analyze/Log Download - Fix download on mobile versions of QGC
* Fly: Fix problems where Continue Mission and Change Altitude were not available after a Mission Pause.
* PX4 Flow: Fix video display problem

### 4.0.5 - Stable

* Solo: Fix mission upload failures
* Plan: Fix crash when using Create Plan - Survey for fixed wing vehicle

### 4.0.4

* Mobile File Save: Fix problem with incorrect file extension being added
* Radio Setup: Fix problem with Spektrum bind
* Plan/Fly: Bring back waypoint number display in map items

>>>>>>> a5ee3e26
### 4.0.3

* Plan: Add setting for takeoff item not required
* Plan: Takeoff item must be added prior to allowing other item types to enable
* Video: Add low latency mode as optional configuration setting (defaults to false)
* ArduPilot: Fix generated list of available firmwares

### 4.0.2

* Fix Mavlink V2 protocol negotation based on capability bits
* Fix waiting for AUTOPILOT_VERSION response to get capability bits
* ArduPilot: Above two fixes make fence/rally support enabling more reliable

### 4.0.1

* Fix ArduPilot current mission item tracking in Fly view
* Fix ADSB vehicle display
* Fix map positioning bug in Plan view
* Fix Windows 0xcc000007b startup error causes by incorrect VC runtimes being installed.

### 4.0.0

* Added ROI option during manual flight.
* Windows: Move builds to 64 bit, Qt 5.12.5
* Plan: ROI button will switch to Cancel ROI at appropriate times
* Plan: When ROI is selected the flight path lines which are affected by the ROI will change color
* ADSB: Added support for connecting to SBS server. Adds support for ADSB data from USB SDR Dongle running 'dump1090 --net' for example.
* Toolbar: Scrollable left/right on small screens like phones
* Plan View: New create plan UI for initial plan creation
* New Corridor editing tools ui. Includes ability to trace polyline by clicking.
* New Polygon editing tools ui. Includes ability to trace polygon by clicking.
* More performant flight path display algorithm. Mobile builds no longer show limited path length.
* ArduPilot: Add Motor Test vehicle setup page
* Compass Instrument: Add indicators for Home, COG and Next Waypoint headings.
* Log Replay: Support changing speed of playback
* Basic object avoidance added to vehicles.
* Added ability to set a joystick button to be single action or repeated action while the button is held down.
* Rework joysticks. Fixed several issues and updated setup UI.
* Adding support for UDP RTP h.265 video streams
* For text to speech engine on Linux to English (all messages are in English)
* Automated the ingestion of localization from Crowdin
* Automated the generation of language resources into the application
* Added all languages that come from Crowdin, even if empty.
* Allow dynamic language changes
* Check and respect camera storage status
* QGC now requires Qt 5.11 or greater. The idea is to standardize on Qt 5.12 (LTS). Just waiting for a solution for Windows as Qt dropped support for 32-bit.
* New, QtQuick MAVLink Inspector. The basics are already there but it still needs the ability to filter compID.
* Fixed application storage location on iOS. It was trying to save things where it could not.
* Basic support for secondary, thermal imaging with video streaming. If a camera provides both visual spectrum and thermal imaging, you have the option of displaying both at the same time.
* Better handling of fonts for Korean and Chinese locales. QGC now has builtin fonts for Korean (where some unusable font was being used). I still need to know if Chinese will need its own font as well.
* ArduPilot: Copter - Add suppor for Simple and Super Simple flight modes
* ArduPilot: Flight Mode setup - Switch Options were not showing up for all firmware revs
* ArduCopter: Add PID Tuning page to Tuning Setup
* ArduPilot: Copter - Advanced Tuning support
* ArduPilot: Rover - Frame setup support
* ArduPilot: Copter - Update support to 3.5+
* ArduPilot: Plane - Update support to 3.8+
* ArduPilot: Rover - Update support to 3.4+
* ArduPilot: Rework Airframe setup ui
* Plan/Pattern: Support named presets to simplify commonly used settings setup. Currently only supported by Survey.
* ArduCopter: Handle 3.7 parameter name change from CH#_OPT to RC#_OPTION.
* Improved support for flashing/connecting to ChibiOS bootloaders boards.
* Making the camera API available to all firmwares, not just PX4.
* ArduPilot: Support configurable mavlink stream rates. Available from Settings/Mavlink page.
* Major rewrite and bug fix pass through Structure Scan. Previous version had such bad problems that it can no longer be supported. Plans with Structure Scan will need to be recreated. New QGC will not load old Structure Scan plans.

## 3.5

### 3.5.5
* Fix mavlink message memset which cause wrong commands to be sent on ArduPilot GotoLocation.
* Disable Pause when fixed wing is on landing approach.

### 3.5.4
* Update windows drivers
* Add support for FMUK66 flashing/connection
* Guard against null geometry coming from gstreamer which can cause crashes
* Add .apj file selection support to custom firmware flash

### 3.5.3
* Change minimum RTK Survey-In limit to 0.01 meters
* Change Windows driver detection logic
* Fix crash when clicking on GeoFence polygon vertex
* PX4: Fix missing ```MC_YAW_FF``` parameter in PID Tuning
* ArduPilot: Fix parameter file save generating bad characters from git hash

### 3.5.2
* Fix Ubuntu AppImage startup failure

### 3.5.1
* Update Windows usb drivers
* Add ArduPilot CubeBlack Service Bulletin check
* Fix visibility of PX4/ArduPilot logo in toolbar
* Fix tile set count but in OfflineMaps which would cause image and elevation tile set to have incorrect counts and be incorrectly marked as download incomplete.

### 3.5.0
* Plan GeoFence: Fix loading of fence from intermediate 3.4 code
* Structure Scan: Fix loading of structure scan height
* ArduPilot: Fix location of planned home position when not connected to vehicle. Issue #6840.
* Fix loading of parameters from multiple components. Would report download complete too early, thus missing all default component params.
* Fix file delete in mobile file dialogs
* Add support for specifying fixed RTK based station location in Settings/General.
* Added Airmap integration to QGC
* Added ESTIMATOR_STATUS values to new estimatorStatus Vehicle FactGroup. These are now available to display in instrument panel.
* Added Chinese and Turkish localization and partial German localization. 
* Make Distance to GCS available for display from instrument panel.
* Make Heading to Home available for display from instrument panel.
* Edit Position dialog available on polygon vertices.
* Fixed Wing Landing Pattern: Add stop photo/video support. Defaults to on such that doing an RTL will stop camera.
* Support loading polygons from SHP files
* Bumped settings version (now 8). This will cause all settings to be reset to defaults.
* Orbit visuals support changing rotation direction
* Added support for the Taisync 2.4GHz ViUlinx digital HD wireless link.
* Added UDP Port option for NMEA GPS Device.

## 3.4

### 3.4.4
* Stable desktop versions now inform user at boot if newer version is available.
* Multi-Vehicle Start Mission and Pause now work correctly. Issue #6864.

### 3.4.3
* Fix bug where Resume Mission would not display correctly in some cases. Issue #6835.
* Fix Planned Home Position altitude when no terrain data available. Issue #6846.

### 3.4.2
* Fix bug where new mission items may end up with 0 altitude internally and sent to vehicle while UI shows correct altitude. Issue #6823.

### 3.4.1
* Fix crash when Survery with terrain follow is moved quickly
* Fix terrain follow climb/descent rate fields swapped in ui
<|MERGE_RESOLUTION|>--- conflicted
+++ resolved
@@ -7,27 +7,11 @@
 * Support mavlink terrain protocol which queries gcs for terrain height information. Allows planning missions with TERRAIN\_FRAME.
 * Fly: New instrument values display/editing support
 * Plan: Added new VTOL Landing Pattern support
+* Plan: Much better conversion of missions to KML for 3d visualization/verification of missions
 
 ## 4.0
 
 ### 4.0.6 - Not yet released
-<<<<<<< HEAD
-
-* Plan: Much better conversion of missions to KML for 3d visualization/verification of missions
-* Analyze/Log Download - Fix download on mobile versions of QGC
-
-### 4.0.5 - Stable
-
-* Solo: Fix mission upload failures
-* Plan: Fix crash when using Create Plan - Survey for fixed wing vehicle
-
-### 4.0.4
-
-* Mobile File Save: Fix problem with incorrect file extension being added
-* Radio Setup: Fix problem with Spektrum bind
-* Plan/Fly: Bring back waypoint number display in map items
-
-=======
 
 * Analyze/Log Download - Fix download on mobile versions of QGC
 * Fly: Fix problems where Continue Mission and Change Altitude were not available after a Mission Pause.
@@ -44,7 +28,6 @@
 * Radio Setup: Fix problem with Spektrum bind
 * Plan/Fly: Bring back waypoint number display in map items
 
->>>>>>> a5ee3e26
 ### 4.0.3
 
 * Plan: Add setting for takeoff item not required
