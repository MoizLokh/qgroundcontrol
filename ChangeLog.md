# QGroundControl Change Log

Note: This file only contains high level features or important fixes.

<<<<<<< HEAD
## 4.1 - Daily Build

* Support mavlink terrain protocol which queries gcs for terrain height information. Allows planning missions with TERRAIN\_FRAME.

## 4.0

=======
## 4.1 - Daily build

## 4.0

### 4.0.1 - Not yet release

* Fix ArduPilot current mission item tracking in Fly view
* Fix ADSB vehicle display

>>>>>>> a07b20f6
### 4.0.0 - Stable

* Added ROI option during manual flight.
* Windows: Move builds to 64 bit, Qt 5.12.5
* Plan: ROI button will switch to Cancel ROI at appropriate times
* Plan: When ROI is selected the flight path lines which are affected by the ROI will change color
* ADSB: Added support for connecting to SBS server. Adds support for ADSB data from USB SDR Dongle running 'dump1090 --net' for example.
* Toolbar: Scrollable left/right on small screens like phones
* Plan View: New create plan UI for initial plan creation
* New Corridor editing tools ui. Includes ability to trace polyline by clicking.
* New Polygon editing tools ui. Includes ability to trace polygon by clicking.
* More performant flight path display algorithm. Mobile builds no longer show limited path length.
* ArduPilot: Add Motor Test vehicle setup page
* Compass Instrument: Add indicators for Home, COG and Next Waypoint headings.
* Log Replay: Support changing speed of playback
* Basic object avoidance added to vehicles.
* Added ability to set a joystick button to be single action or repeated action while the button is held down.
* Rework joysticks. Fixed several issues and updated setup UI.
* Adding support for UDP RTP h.265 video streams
* For text to speech engine on Linux to English (all messages are in English)
* Automated the ingestion of localization from Crowdin
* Automated the generation of language resources into the application
* Added all languages that come from Crowdin, even if empty.
* Allow dynamic language changes
* Check and respect camera storage status
* QGC now requires Qt 5.11 or greater. The idea is to standardize on Qt 5.12 (LTS). Just waiting for a solution for Windows as Qt dropped support for 32-bit.
* New, QtQuick MAVLink Inspector. The basics are already there but it still needs the ability to filter compID.
* Fixed application storage location on iOS. It was trying to save things where it could not.
* Basic support for secondary, thermal imaging with video streaming. If a camera provides both visual spectrum and thermal imaging, you have the option of displaying both at the same time.
* Better handling of fonts for Korean and Chinese locales. QGC now has builtin fonts for Korean (where some unusable font was being used). I still need to know if Chinese will need its own font as well.
* ArduPilot: Copter - Add suppor for Simple and Super Simple flight modes
* ArduPilot: Flight Mode setup - Switch Options were not showing up for all firmware revs
* ArduCopter: Add PID Tuning page to Tuning Setup
* ArduPilot: Copter - Advanced Tuning support
* ArduPilot: Rover - Frame setup support
* ArduPilot: Copter - Update support to 3.5+
* ArduPilot: Plane - Update support to 3.8+
* ArduPilot: Rover - Update support to 3.4+
* ArduPilot: Rework Airframe setup ui
* Plan/Pattern: Support named presets to simplify commonly used settings setup. Currently only supported by Survey.
* ArduCopter: Handle 3.7 parameter name change from CH#_OPT to RC#_OPTION.
* Improved support for flashing/connecting to ChibiOS bootloaders boards.
* Making the camera API available to all firmwares, not just PX4.
* ArduPilot: Support configurable mavlink stream rates. Available from Settings/Mavlink page.
* Major rewrite and bug fix pass through Structure Scan. Previous version had such bad problems that it can no longer be supported. Plans with Structure Scan will need to be recreated. New QGC will not load old Structure Scan plans.

## 3.5

### 3.5.5
* Fix mavlink message memset which cause wrong commands to be sent on ArduPilot GotoLocation.
* Disable Pause when fixed wing is on landing approach.

### 3.5.4
* Update windows drivers
* Add support for FMUK66 flashing/connection
* Guard against null geometry coming from gstreamer which can cause crashes
* Add .apj file selection support to custom firmware flash

### 3.5.3
* Change minimum RTK Survey-In limit to 0.01 meters
* Change Windows driver detection logic
* Fix crash when clicking on GeoFence polygon vertex
* PX4: Fix missing ```MC_YAW_FF``` parameter in PID Tuning
* ArduPilot: Fix parameter file save generating bad characters from git hash

### 3.5.2
* Fix Ubuntu AppImage startup failure

### 3.5.1
* Update Windows usb drivers
* Add ArduPilot CubeBlack Service Bulletin check
* Fix visibility of PX4/ArduPilot logo in toolbar
* Fix tile set count but in OfflineMaps which would cause image and elevation tile set to have incorrect counts and be incorrectly marked as download incomplete.

### 3.5.0
* Plan GeoFence: Fix loading of fence from intermediate 3.4 code
* Structure Scan: Fix loading of structure scan height
* ArduPilot: Fix location of planned home position when not connected to vehicle. Issue #6840.
* Fix loading of parameters from multiple components. Would report download complete too early, thus missing all default component params.
* Fix file delete in mobile file dialogs
* Add support for specifying fixed RTK based station location in Settings/General.
* Added Airmap integration to QGC
* Added ESTIMATOR_STATUS values to new estimatorStatus Vehicle FactGroup. These are now available to display in instrument panel.
* Added Chinese and Turkish localization and partial German localization. 
* Make Distance to GCS available for display from instrument panel.
* Make Heading to Home available for display from instrument panel.
* Edit Position dialog available on polygon vertices.
* Fixed Wing Landing Pattern: Add stop photo/video support. Defaults to on such that doing an RTL will stop camera.
* Support loading polygons from SHP files
* Bumped settings version (now 8). This will cause all settings to be reset to defaults.
* Orbit visuals support changing rotation direction
* Added support for the Taisync 2.4GHz ViUlinx digital HD wireless link.
* Added UDP Port option for NMEA GPS Device.

## 3.4

### 3.4.4
* Stable desktop versions now inform user at boot if newer version is available.
* Multi-Vehicle Start Mission and Pause now work correctly. Issue #6864.

### 3.4.3
* Fix bug where Resume Mission would not display correctly in some cases. Issue #6835.
* Fix Planned Home Position altitude when no terrain data available. Issue #6846.

### 3.4.2
* Fix bug where new mission items may end up with 0 altitude internally and sent to vehicle while UI shows correct altitude. Issue #6823.

### 3.4.1
* Fix crash when Survery with terrain follow is moved quickly
* Fix terrain follow climb/descent rate fields swapped in ui
<|MERGE_RESOLUTION|>--- conflicted
+++ resolved
@@ -2,15 +2,9 @@
 
 Note: This file only contains high level features or important fixes.
 
-<<<<<<< HEAD
-## 4.1 - Daily Build
+## 4.1 - Daily build
 
 * Support mavlink terrain protocol which queries gcs for terrain height information. Allows planning missions with TERRAIN\_FRAME.
-
-## 4.0
-
-=======
-## 4.1 - Daily build
 
 ## 4.0
 
@@ -19,7 +13,6 @@
 * Fix ArduPilot current mission item tracking in Fly view
 * Fix ADSB vehicle display
 
->>>>>>> a07b20f6
 ### 4.0.0 - Stable
 
 * Added ROI option during manual flight.
