--- conflicted
+++ resolved
@@ -113,13 +113,9 @@
         -framework SDL2
 } else:LinuxBuild {
     PKGCONFIG = sdl2
-<<<<<<< HEAD
-    INCLUDEPATH += $$BASEQTDIR/../../Tools/OpenSSL/binary/include
-=======
     BASEQTDIR = $$(QTDIR)
     INCLUDEPATH += $$BASEQTDIR/../../Tools/OpenSSL/binary/include
     LIBS += -L$$BASEQTDIR/../../Tools/OpenSSL/binary/lib
->>>>>>> cdba1fcf
 } else:WindowsBuild {
     INCLUDEPATH += $$BASEDIR/libs/lib/sdl2/msvc/include
     BASEQTDIR = $$(QTDIR)
