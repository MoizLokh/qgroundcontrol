--- conflicted
+++ resolved
@@ -54,11 +54,8 @@
     message("Disable APM MAVLink support")
     DEFINES += NO_ARDUPILOT_DIALECT
     CONFIG  += ArdupilotDisabled
-<<<<<<< HEAD
-=======
 } else {
     CONFIG  += ArdupilotEnabled
->>>>>>> 339cfeb5
 }
 
 # First we select the dialect, checking for valid user selection
