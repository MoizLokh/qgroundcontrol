--- conflicted
+++ resolved
@@ -19,10 +19,7 @@
 
 message(Qt version $$[QT_VERSION])
 message(Using Qt from $$(QTDIR))
-<<<<<<< HEAD
-
-=======
->>>>>>> 6e064749
+
 
 
 release {
