/*!
 * @file
 *   @brief Camera Controller
 *   @author Gus Grubba <mavlink@grubba.com>
 *
 */

#include "QGCCameraControl.h"
#include "QGCCameraIO.h"
#include "SettingsManager.h"
#include "VideoManager.h"
#include "QGCMapEngine.h"
#include "QGCCameraManager.h"

#include <QDir>
#include <QStandardPaths>
#include <QDomDocument>
#include <QDomNodeList>

QGC_LOGGING_CATEGORY(CameraControlLog, "CameraControlLog")
QGC_LOGGING_CATEGORY(CameraControlLogVerbose, "CameraControlLogVerbose")

static const char* kCondition       = "condition";
static const char* kControl         = "control";
static const char* kDefault         = "default";
static const char* kDefnition       = "definition";
static const char* kDescription     = "description";
static const char* kExclusion       = "exclude";
static const char* kExclusions      = "exclusions";
static const char* kLocale          = "locale";
static const char* kLocalization    = "localization";
static const char* kMax             = "max";
static const char* kMin             = "min";
static const char* kModel           = "model";
static const char* kName            = "name";
static const char* kOption          = "option";
static const char* kOptions         = "options";
static const char* kOriginal        = "original";
static const char* kParameter       = "parameter";
static const char* kParameterrange  = "parameterrange";
static const char* kParameterranges = "parameterranges";
static const char* kParameters      = "parameters";
static const char* kReadOnly        = "readonly";
static const char* kWriteOnly       = "writeonly";
static const char* kRoption         = "roption";
static const char* kStep            = "step";
static const char* kDecimalPlaces   = "decimalPlaces";
static const char* kStrings         = "strings";
static const char* kTranslated      = "translated";
static const char* kType            = "type";
static const char* kUnit            = "unit";
static const char* kUpdate          = "update";
static const char* kUpdates         = "updates";
static const char* kValue           = "value";
static const char* kVendor          = "vendor";
static const char* kVersion         = "version";

static const char* kPhotoMode       = "PhotoMode";
static const char* kPhotoLapse      = "PhotoLapse";
static const char* kPhotoLapseCount = "PhotoLapseCount";

//-----------------------------------------------------------------------------
// Known Parameters
static const char *kCAM_EV          = "CAM_EV";
static const char *kCAM_EXPMODE     = "CAM_EXPMODE";
static const char *kCAM_ISO         = "CAM_ISO";
static const char* kCAM_SHUTTER     = "CAM_SHUTTER";
static const char* kCAM_APERTURE    = "CAM_APERTURE";
static const char* kCAM_WBMODE      = "CAM_WBMODE";
<<<<<<< HEAD
static const char* kCAM_VIDRES      = "CAM_VIDRES";
=======
static const char* kCAM_MODE        = "CAM_MODE";
>>>>>>> 27289773

//-----------------------------------------------------------------------------
QGCCameraOptionExclusion::QGCCameraOptionExclusion(QObject* parent, QString param_, QString value_, QStringList exclusions_)
    : QObject(parent)
    , param(param_)
    , value(value_)
    , exclusions(exclusions_)
{
}

//-----------------------------------------------------------------------------
QGCCameraOptionRange::QGCCameraOptionRange(QObject* parent, QString param_, QString value_, QString targetParam_, QString condition_, QStringList optNames_, QStringList optValues_)
    : QObject(parent)
    , param(param_)
    , value(value_)
    , targetParam(targetParam_)
    , condition(condition_)
    , optNames(optNames_)
    , optValues(optValues_)
{
}

//-----------------------------------------------------------------------------
static bool
read_attribute(QDomNode& node, const char* tagName, bool& target)
{
    QDomNamedNodeMap attrs = node.attributes();
    if(!attrs.count()) {
        return false;
    }
    QDomNode subNode = attrs.namedItem(tagName);
    if(subNode.isNull()) {
        return false;
    }
    target = subNode.nodeValue() != "0";
    return true;
}

//-----------------------------------------------------------------------------
static bool
read_attribute(QDomNode& node, const char* tagName, int& target)
{
    QDomNamedNodeMap attrs = node.attributes();
    if(!attrs.count()) {
        return false;
    }
    QDomNode subNode = attrs.namedItem(tagName);
    if(subNode.isNull()) {
        return false;
    }
    target = subNode.nodeValue().toInt();
    return true;
}

//-----------------------------------------------------------------------------
static bool
read_attribute(QDomNode& node, const char* tagName, QString& target)
{
    QDomNamedNodeMap attrs = node.attributes();
    if(!attrs.count()) {
        return false;
    }
    QDomNode subNode = attrs.namedItem(tagName);
    if(subNode.isNull()) {
        return false;
    }
    target = subNode.nodeValue();
    return true;
}

//-----------------------------------------------------------------------------
static bool
read_value(QDomNode& element, const char* tagName, QString& target)
{
    QDomElement de = element.firstChildElement(tagName);
    if(de.isNull()) {
        return false;
    }
    target = de.text();
    return true;
}

//-----------------------------------------------------------------------------
QGCCameraControl::QGCCameraControl(const mavlink_camera_information_t *info, Vehicle* vehicle, int compID, QObject* parent)
    : FactGroup(0, parent)
    , _vehicle(vehicle)
    , _compID(compID)
{
    QQmlEngine::setObjectOwnership(this, QQmlEngine::CppOwnership);
    memcpy(&_info, info, sizeof(mavlink_camera_information_t));
    connect(this, &QGCCameraControl::dataReady, this, &QGCCameraControl::_dataReady);
    _vendor = QString(reinterpret_cast<const char*>(info->vendor_name));
    _modelName = QString(reinterpret_cast<const char*>(info->model_name));
    int ver = static_cast<int>(_info.cam_definition_version);
    _cacheFile.sprintf("%s/%s_%s_%03d.xml",
        qgcApp()->toolbox()->settingsManager()->appSettings()->parameterSavePath().toStdString().c_str(),
        _vendor.toStdString().c_str(),
        _modelName.toStdString().c_str(),
        ver);
    if(info->cam_definition_uri[0] != 0) {
        //-- Process camera definition file
        _handleDefinitionFile(info->cam_definition_uri);
    } else {
        _initWhenReady();
    }
    QSettings settings;
    _photoMode  = static_cast<PhotoMode>(settings.value(kPhotoMode, static_cast<int>(PHOTO_CAPTURE_SINGLE)).toInt());
    _photoLapse = settings.value(kPhotoLapse, 1.0).toDouble();
    _photoLapseCount = settings.value(kPhotoLapseCount, 0).toInt();
    _recTimer.setSingleShot(false);
    _recTimer.setInterval(333);
    connect(&_recTimer, &QTimer::timeout, this, &QGCCameraControl::_recTimerHandler);
}

//-----------------------------------------------------------------------------
QGCCameraControl::~QGCCameraControl()
{
    if(_netManager) {
        delete _netManager;
    }
}

//-----------------------------------------------------------------------------
void
QGCCameraControl::_initWhenReady()
{
    qCDebug(CameraControlLog) << "_initWhenReady()";
    if(isBasic()) {
        qCDebug(CameraControlLog) << "Basic, MAVLink only messages.";
        _requestCameraSettings();
        QTimer::singleShot(250, this, &QGCCameraControl::_checkForVideoStreams);
    } else {
        _requestAllParameters();
        //-- Give some time to load the parameters before going after the camera settings
        QTimer::singleShot(2000, this, &QGCCameraControl::_requestCameraSettings);
    }
    connect(_vehicle, &Vehicle::mavCommandResult, this, &QGCCameraControl::_mavCommandResult);
    connect(&_captureStatusTimer, &QTimer::timeout, this, &QGCCameraControl::_requestCaptureStatus);
    _captureStatusTimer.setSingleShot(true);
    QTimer::singleShot(2500, this, &QGCCameraControl::_requestStorageInfo);
    _captureStatusTimer.start(2750);
    emit infoChanged();
    if(_netManager) {
        delete _netManager;
        _netManager = nullptr;
    }
}

//-----------------------------------------------------------------------------
QString
QGCCameraControl::firmwareVersion()
{
    int major = (_info.firmware_version >> 24) & 0xFF;
    int minor = (_info.firmware_version >> 16) & 0xFF;
    int build = _info.firmware_version & 0xFFFF;
    QString ver;
    ver.sprintf("%d.%d.%d", major, minor, build);
    return ver;
}

//-----------------------------------------------------------------------------
QString
QGCCameraControl::recordTimeStr()
{
    return QTime(0, 0).addMSecs(static_cast<int>(recordTime())).toString("hh:mm:ss");
}

//-----------------------------------------------------------------------------
QGCCameraControl::VideoStatus
QGCCameraControl::videoStatus()
{
    return _video_status;
}

//-----------------------------------------------------------------------------
QGCCameraControl::PhotoStatus
QGCCameraControl::photoStatus()
{
    return _photo_status;
}

//-----------------------------------------------------------------------------
QString
QGCCameraControl::storageFreeStr()
{
    return QGCMapEngine::bigSizeToString(static_cast<quint64>(_storageFree) * 1024 * 1024);
}

//-----------------------------------------------------------------------------
void
QGCCameraControl::setCameraMode(CameraMode mode)
{
    if(!_resetting) {
        qCDebug(CameraControlLog) << "setCameraMode(" << mode << ")";
        if(mode == CAM_MODE_VIDEO) {
            setVideoMode();
        } else if(mode == CAM_MODE_PHOTO) {
            setPhotoMode();
        } else {
            qCDebug(CameraControlLog) << "setCameraMode() Invalid mode:" << mode;
        }
    }
}

//-----------------------------------------------------------------------------
void
QGCCameraControl::setPhotoMode(PhotoMode mode)
{
    if(!_resetting) {
        _photoMode = mode;
        QSettings settings;
        settings.setValue(kPhotoMode, static_cast<int>(mode));
        emit photoModeChanged();
    }
}

//-----------------------------------------------------------------------------
void
QGCCameraControl::setPhotoLapse(qreal interval)
{
    _photoLapse = interval;
    QSettings settings;
    settings.setValue(kPhotoLapse, interval);
    emit photoLapseChanged();
}

//-----------------------------------------------------------------------------
void
QGCCameraControl::setPhotoLapseCount(int count)
{
    _photoLapseCount = count;
    QSettings settings;
    settings.setValue(kPhotoLapseCount, count);
    emit photoLapseCountChanged();
}

//-----------------------------------------------------------------------------
void
QGCCameraControl::_setCameraMode(CameraMode mode)
{
    if(_cameraMode != mode) {
        _cameraMode = mode;
        emit cameraModeChanged();
        //-- Update stream status
        _streamStatusTimer.start(1000);
    }
}

//-----------------------------------------------------------------------------
void
QGCCameraControl::toggleMode()
{
    if(!_resetting) {
        if(cameraMode() == CAM_MODE_PHOTO || cameraMode() == CAM_MODE_SURVEY) {
            setVideoMode();
        } else if(cameraMode() == CAM_MODE_VIDEO) {
            setPhotoMode();
        }
    }
}

//-----------------------------------------------------------------------------
bool
QGCCameraControl::toggleVideo()
{
    if(!_resetting) {
        if(videoStatus() == VIDEO_CAPTURE_STATUS_RUNNING) {
            return stopVideo();
        } else {
            return startVideo();
        }
    }
    return false;
}

//-----------------------------------------------------------------------------
bool
QGCCameraControl::takePhoto()
{
    qCDebug(CameraControlLog) << "takePhoto()";
    //-- Check if camera can capture photos or if it can capture it while in Video Mode
    if(!capturesPhotos() || (cameraMode() == CAM_MODE_VIDEO && !photosInVideoMode()) || photoStatus() != PHOTO_CAPTURE_IDLE) {
        return false;
    }
    if(!_resetting) {
        if(capturesPhotos()) {
            _vehicle->sendMavCommand(
                _compID,                                                                    // Target component
                MAV_CMD_IMAGE_START_CAPTURE,                                                // Command id
                false,                                                                      // ShowError
                0,                                                                          // Reserved (Set to 0)
                static_cast<float>(_photoMode == PHOTO_CAPTURE_SINGLE ? 0 : _photoLapse),   // Duration between two consecutive pictures (in seconds--ignored if single image)
                _photoMode == PHOTO_CAPTURE_SINGLE ? 1 : _photoLapseCount);                 // Number of images to capture total - 0 for unlimited capture
            _setPhotoStatus(PHOTO_CAPTURE_IN_PROGRESS);
            _captureInfoRetries = 0;
            //-- Capture local image as well
            QString photoPath = qgcApp()->toolbox()->settingsManager()->appSettings()->savePath()->rawValue().toString() + QStringLiteral("/Photo");
            QDir().mkpath(photoPath);
            photoPath += + "/" + QDateTime::currentDateTime().toString("yyyy-MM-dd_hh.mm.ss.zzz") + ".jpg";
            qgcApp()->toolbox()->videoManager()->videoReceiver()->grabImage(photoPath);
            return true;
        }
    }
    return false;
}

//-----------------------------------------------------------------------------
bool
QGCCameraControl::stopTakePhoto()
{
    if(!_resetting) {
        qCDebug(CameraControlLog) << "stopTakePhoto()";
        if(photoStatus() == PHOTO_CAPTURE_IDLE || (photoStatus() != PHOTO_CAPTURE_INTERVAL_IDLE && photoStatus() != PHOTO_CAPTURE_INTERVAL_IN_PROGRESS)) {
            return false;
        }
        if(capturesPhotos()) {
            _vehicle->sendMavCommand(
                _compID,                                                    // Target component
                MAV_CMD_IMAGE_STOP_CAPTURE,                                 // Command id
                false,                                                      // ShowError
                0);                                                         // Reserved (Set to 0)
            _setPhotoStatus(PHOTO_CAPTURE_IDLE);
            _captureInfoRetries = 0;
            return true;
        }
    }
    return false;
}

//-----------------------------------------------------------------------------
bool
QGCCameraControl::startVideo()
{
    if(!_resetting) {
        qCDebug(CameraControlLog) << "startVideo()";
        //-- Check if camera can capture videos or if it can capture it while in Photo Mode
        if(!capturesVideo() || (cameraMode() == CAM_MODE_PHOTO && !videoInPhotoMode())) {
            return false;
        }
        if(videoStatus() != VIDEO_CAPTURE_STATUS_RUNNING) {
            _vehicle->sendMavCommand(
                _compID,                                    // Target component
                MAV_CMD_VIDEO_START_CAPTURE,                // Command id
                false,                                      // Don't Show Error (handle locally)
                0,                                          // Reserved (Set to 0)
                0);                                         // CAMERA_CAPTURE_STATUS Frequency
            return true;
        }
    }
    return false;
}

//-----------------------------------------------------------------------------
bool
QGCCameraControl::stopVideo()
{
    if(!_resetting) {
        qCDebug(CameraControlLog) << "stopVideo()";
        if(videoStatus() == VIDEO_CAPTURE_STATUS_RUNNING) {
            _vehicle->sendMavCommand(
                _compID,                                    // Target component
                MAV_CMD_VIDEO_STOP_CAPTURE,                 // Command id
                false,                                      // Don't Show Error (handle locally)
                0);                                         // Reserved (Set to 0)
            return true;
        }
    }
    return false;
}

//-----------------------------------------------------------------------------
void
QGCCameraControl::setVideoMode()
{
    if(!_resetting && hasModes()) {
        qCDebug(CameraControlLog) << "setVideoMode()";
        //-- Does it have a mode parameter?
        Fact* pMode = mode();
        if(pMode) {
            if(cameraMode() != CAM_MODE_VIDEO) {
                pMode->setRawValue(CAM_MODE_VIDEO);
                _setCameraMode(CAM_MODE_VIDEO);
            }
        } else {
            //-- Use MAVLink Command
            if(_cameraMode != CAM_MODE_VIDEO) {
                //-- Use basic MAVLink message
                _vehicle->sendMavCommand(
                    _compID,                                // Target component
                    MAV_CMD_SET_CAMERA_MODE,                // Command id
                    true,                                   // ShowError
                    0,                                      // Reserved (Set to 0)
                    CAM_MODE_VIDEO);                        // Camera mode (0: photo, 1: video)
                _setCameraMode(CAM_MODE_VIDEO);
            }
        }
    }
}

//-----------------------------------------------------------------------------
void
QGCCameraControl::setPhotoMode()
{
    if(!_resetting && hasModes()) {
        qCDebug(CameraControlLog) << "setPhotoMode()";
        //-- Does it have a mode parameter?
        Fact* pMode = mode();
        if(pMode) {
            if(cameraMode() != CAM_MODE_PHOTO) {
                pMode->setRawValue(CAM_MODE_PHOTO);
                _setCameraMode(CAM_MODE_PHOTO);
            }
        } else {
            //-- Use MAVLink Command
            if(_cameraMode != CAM_MODE_PHOTO) {
                //-- Use basic MAVLink message
                _vehicle->sendMavCommand(
                    _compID,                                // Target component
                    MAV_CMD_SET_CAMERA_MODE,                // Command id
                    true,                                   // ShowError
                    0,                                      // Reserved (Set to 0)
                    CAM_MODE_PHOTO);                        // Camera mode (0: photo, 1: video)
                _setCameraMode(CAM_MODE_PHOTO);
            }
        }
    }
}

//-----------------------------------------------------------------------------
void
QGCCameraControl::setZoomLevel(qreal level)
{
    qCDebug(CameraControlLog) << "setZoomLevel()" << level;
    if(hasZoom()) {
        //-- Limit
        level = std::min(std::max(level, 0.0), 100.0);
        if(_vehicle) {
            _vehicle->sendMavCommand(
                _compID,                                // Target component
                MAV_CMD_SET_CAMERA_ZOOM,                // Command id
                false,                                  // ShowError
                ZOOM_TYPE_RANGE,                        // Zoom type
                static_cast<float>(level));             // Level
        }
    }
}

//-----------------------------------------------------------------------------
void
QGCCameraControl::setFocusLevel(qreal level)
{
    qCDebug(CameraControlLog) << "setFocusLevel()" << level;
    if(hasFocus()) {
        //-- Limit
        level = std::min(std::max(level, 0.0), 100.0);
        if(_vehicle) {
            _vehicle->sendMavCommand(
                _compID,                                // Target component
                MAV_CMD_SET_CAMERA_FOCUS,               // Command id
                false,                                  // ShowError
                FOCUS_TYPE_RANGE,                       // Focus type
                static_cast<float>(level));             // Level
        }
    }
}

//-----------------------------------------------------------------------------
void
QGCCameraControl::resetSettings()
{
    if(!_resetting) {
        qCDebug(CameraControlLog) << "resetSettings()";
        _resetting = true;
        _vehicle->sendMavCommand(
            _compID,                                // Target component
            MAV_CMD_RESET_CAMERA_SETTINGS,          // Command id
            true,                                   // ShowError
            1);                                     // Do Reset
    }
}

//-----------------------------------------------------------------------------
void
QGCCameraControl::formatCard(int id)
{
    if(!_resetting) {
        qCDebug(CameraControlLog) << "formatCard()";
        if(_vehicle) {
            _vehicle->sendMavCommand(
                _compID,                                // Target component
                MAV_CMD_STORAGE_FORMAT,                 // Command id
                true,                                   // ShowError
                id,                                     // Storage ID (1 for first, 2 for second, etc.)
                1);                                     // Do Format
        }
    }
}

//-----------------------------------------------------------------------------
void
QGCCameraControl::stepZoom(int direction)
{
    qCDebug(CameraControlLog) << "stepZoom()" << direction;
    if(_vehicle && hasZoom()) {
        _vehicle->sendMavCommand(
            _compID,                                // Target component
            MAV_CMD_SET_CAMERA_ZOOM,                // Command id
            false,                                  // ShowError
            ZOOM_TYPE_STEP,                         // Zoom type
            direction);                             // Direction (-1 wide, 1 tele)
    }
}

//-----------------------------------------------------------------------------
void
QGCCameraControl::startZoom(int direction)
{
    qCDebug(CameraControlLog) << "startZoom()" << direction;
    if(_vehicle && hasZoom()) {
        _vehicle->sendMavCommand(
            _compID,                                // Target component
            MAV_CMD_SET_CAMERA_ZOOM,                // Command id
            true,                                   // ShowError
            ZOOM_TYPE_CONTINUOUS,                   // Zoom type
            direction);                             // Direction (-1 wide, 1 tele)
    }
}

//-----------------------------------------------------------------------------
void
QGCCameraControl::stopZoom()
{
    qCDebug(CameraControlLog) << "stopZoom()";
    if(_vehicle && hasZoom()) {
        _vehicle->sendMavCommand(
            _compID,                                // Target component
            MAV_CMD_SET_CAMERA_ZOOM,                // Command id
            true,                                   // ShowError
            ZOOM_TYPE_CONTINUOUS,                   // Zoom type
            0);                                     // Direction (-1 wide, 1 tele)
    }
}

//-----------------------------------------------------------------------------
void
QGCCameraControl::_requestCaptureStatus()
{
    qCDebug(CameraControlLog) << "_requestCaptureStatus()";
    _vehicle->sendMavCommand(
        _compID,                                // target component
        MAV_CMD_REQUEST_CAMERA_CAPTURE_STATUS,  // command id
        false,                                  // showError
        1);                                     // Do Request
}

//-----------------------------------------------------------------------------
void
QGCCameraControl::factChanged(Fact* pFact)
{
    _updateActiveList();
    _updateRanges(pFact);
}

//-----------------------------------------------------------------------------
void
QGCCameraControl::_mavCommandResult(int vehicleId, int component, int command, int result, bool noReponseFromVehicle)
{
    //-- Is this ours?
    if(_vehicle->id() != vehicleId || compID() != component) {
        return;
    }
    if(!noReponseFromVehicle && result == MAV_RESULT_IN_PROGRESS) {
        //-- Do Nothing
        qCDebug(CameraControlLog) << "In progress response for" << command;
    }else if(!noReponseFromVehicle && result == MAV_RESULT_ACCEPTED) {
        switch(command) {
            case MAV_CMD_RESET_CAMERA_SETTINGS:
                _resetting = false;
                if(isBasic()) {
                    _requestCameraSettings();
                } else {
                    QTimer::singleShot(500, this, &QGCCameraControl::_requestAllParameters);
                    QTimer::singleShot(2500, this, &QGCCameraControl::_requestCameraSettings);
                }
                break;
            case MAV_CMD_VIDEO_START_CAPTURE:
                _setVideoStatus(VIDEO_CAPTURE_STATUS_RUNNING);
                _captureStatusTimer.start(1000);
                break;
            case MAV_CMD_VIDEO_STOP_CAPTURE:
                _setVideoStatus(VIDEO_CAPTURE_STATUS_STOPPED);
                _captureStatusTimer.start(1000);
                break;
            case MAV_CMD_REQUEST_CAMERA_CAPTURE_STATUS:
                _captureInfoRetries = 0;
                break;
            case MAV_CMD_REQUEST_STORAGE_INFORMATION:
                _storageInfoRetries = 0;
                break;
        }
    } else {
        if(noReponseFromVehicle || result == MAV_RESULT_TEMPORARILY_REJECTED || result == MAV_RESULT_FAILED) {
            if(noReponseFromVehicle) {
                qCDebug(CameraControlLog) << "No response for" << command;
            } else if (result == MAV_RESULT_TEMPORARILY_REJECTED) {
                qCDebug(CameraControlLog) << "Command temporarily rejected for" << command;
            } else {
                qCDebug(CameraControlLog) << "Command failed for" << command;
            }
            switch(command) {
                case MAV_CMD_IMAGE_START_CAPTURE:
                case MAV_CMD_IMAGE_STOP_CAPTURE:
                    if(++_captureInfoRetries < 5) {
                        _captureStatusTimer.start(1000);
                    } else {
                        qCDebug(CameraControlLog) << "Giving up requesting capture status";
                    }
                    break;
                case MAV_CMD_REQUEST_CAMERA_CAPTURE_STATUS:
                    if(++_captureInfoRetries < 3) {
                        _captureStatusTimer.start(500);
                    } else {
                        qCDebug(CameraControlLog) << "Giving up requesting capture status";
                    }
                    break;
                case MAV_CMD_REQUEST_STORAGE_INFORMATION:
                    if(++_storageInfoRetries < 3) {
                        QTimer::singleShot(500, this, &QGCCameraControl::_requestStorageInfo);
                    } else {
                        qCDebug(CameraControlLog) << "Giving up requesting storage status";
                    }
                    break;
            }
        } else {
            qCDebug(CameraControlLog) << "Bad response for" << command << result;
        }
    }
}

//-----------------------------------------------------------------------------
void
QGCCameraControl::_setVideoStatus(VideoStatus status)
{
    if(_video_status != status) {
        _video_status = status;
        emit videoStatusChanged();
        if(status == VIDEO_CAPTURE_STATUS_RUNNING) {
             _recordTime = 0;
             _recTime.start();
             _recTimer.start();
        } else {
             _recTimer.stop();
             _recordTime = 0;
             emit recordTimeChanged();
        }
    }
}

//-----------------------------------------------------------------------------
void
QGCCameraControl::_recTimerHandler()
{
    _recordTime = static_cast<uint32_t>(_recTime.elapsed());
    emit recordTimeChanged();
}

//-----------------------------------------------------------------------------
void
QGCCameraControl::_setPhotoStatus(PhotoStatus status)
{
    if(_photo_status != status) {
        _photo_status = status;
        emit photoStatusChanged();
    }
}

//-----------------------------------------------------------------------------
bool
QGCCameraControl::_loadCameraDefinitionFile(QByteArray& bytes)
{
    QByteArray originalData(bytes);
    //-- Handle localization
    if(!_handleLocalization(bytes)) {
        return false;
    }
    int errorLine;
    QString errorMsg;
    QDomDocument doc;
    if(!doc.setContent(bytes, false, &errorMsg, &errorLine)) {
        qCritical() << "Unable to parse camera definition file on line:" << errorLine;
        qCritical() << errorMsg;
        return false;
    }
    //-- Load camera constants
    QDomNodeList defElements = doc.elementsByTagName(kDefnition);
    if(!defElements.size() || !_loadConstants(defElements)) {
        qWarning() <<  "Unable to load camera constants from camera definition";
        return false;
    }
    //-- Load camera parameters
    QDomNodeList paramElements = doc.elementsByTagName(kParameters);
    if(!paramElements.size() || !_loadSettings(paramElements)) {
        qWarning() <<  "Unable to load camera parameters from camera definition";
        return false;
    }
    //-- If this is new, cache it
    if(!_cached) {
        qCDebug(CameraControlLog) << "Saving camera definition file" << _cacheFile;
        QFile file(_cacheFile);
        if (!file.open(QIODevice::WriteOnly)) {
            qWarning() << QString("Could not save cache file %1. Error: %2").arg(_cacheFile).arg(file.errorString());
        } else {
            file.write(originalData);
        }
    }
    return true;
}

//-----------------------------------------------------------------------------
bool
QGCCameraControl::_loadConstants(const QDomNodeList nodeList)
{
    QDomNode node = nodeList.item(0);
    if(!read_attribute(node, kVersion, _version)) {
        return false;
    }
    if(!read_value(node, kModel, _modelName)) {
        return false;
    }
    if(!read_value(node, kVendor, _vendor)) {
        return false;
    }
    return true;
}

//-----------------------------------------------------------------------------
bool
QGCCameraControl::_loadSettings(const QDomNodeList nodeList)
{
    QDomNode node = nodeList.item(0);
    QDomElement elem = node.toElement();
    QDomNodeList parameters = elem.elementsByTagName(kParameter);
    //-- Pre-process settings (maintain order and skip non-controls)
    for(int i = 0; i < parameters.size(); i++) {
        QDomNode parameterNode = parameters.item(i);
        QString name;
        if(read_attribute(parameterNode, kName, name)) {
            bool control = true;
            read_attribute(parameterNode, kControl, control);
            if(control) {
                _settings << name;
            }
        } else {
            qCritical() << "Parameter entry missing parameter name";
            return false;
        }
    }
    //-- Load parameters
    for(int i = 0; i < parameters.size(); i++) {
        QDomNode parameterNode = parameters.item(i);
        QString factName;
        read_attribute(parameterNode, kName, factName);
        QString type;
        if(!read_attribute(parameterNode, kType, type)) {
            qCritical() << QString("Parameter %1 missing parameter type").arg(factName);
            return false;
        }
        //-- Does it have a control?
        bool control = true;
        read_attribute(parameterNode, kControl, control);
        //-- Is it read only?
        bool readOnly = false;
        read_attribute(parameterNode, kReadOnly, readOnly);
        //-- Is it write only?
        bool writeOnly = false;
        read_attribute(parameterNode, kWriteOnly, writeOnly);
        //-- It can't be both
        if(readOnly && writeOnly) {
            qCritical() << QString("Parameter %1 cannot be both read only and write only").arg(factName);
        }
        //-- Param type
        bool unknownType;
        FactMetaData::ValueType_t factType = FactMetaData::stringToType(type, unknownType);
        if (unknownType) {
            qCritical() << QString("Unknown type for parameter %1").arg(factName);
            return false;
        }
        //-- By definition, custom types do not have control
        if(factType == FactMetaData::valueTypeCustom) {
            control = false;
        }
        //-- Description
        QString description;
        if(!read_value(parameterNode, kDescription, description)) {
            qCritical() << QString("Parameter %1 missing parameter description").arg(factName);
            return false;
        }
        //-- Check for updates
        QStringList updates = _loadUpdates(parameterNode);
        if(updates.size()) {
            qCDebug(CameraControlLogVerbose) << "Parameter" << factName << "requires updates for:" << updates;
            _requestUpdates[factName] = updates;
        }
        //-- Build metadata
        FactMetaData* metaData = new FactMetaData(factType, factName, this);
        QQmlEngine::setObjectOwnership(metaData, QQmlEngine::CppOwnership);
        metaData->setShortDescription(description);
        metaData->setLongDescription(description);
        metaData->setHasControl(control);
        metaData->setReadOnly(readOnly);
        metaData->setWriteOnly(writeOnly);
        //-- Options (enums)
        QDomElement optionElem = parameterNode.toElement();
        QDomNodeList optionsRoot = optionElem.elementsByTagName(kOptions);
        if(optionsRoot.size()) {
            //-- Iterate options
            QDomNode node = optionsRoot.item(0);
            QDomElement elem = node.toElement();
            QDomNodeList options = elem.elementsByTagName(kOption);
            for(int i = 0; i < options.size(); i++) {
                QDomNode option = options.item(i);
                QString optName;
                QString optValue;
                QVariant optVariant;
                if(!_loadNameValue(option, factName, metaData, optName, optValue, optVariant)) {
                    delete metaData;
                    return false;
                }
                metaData->addEnumInfo(optName, optVariant);
                _originalOptNames[factName]  << optName;
                _originalOptValues[factName] << optVariant;
                //-- Check for exclusions
                QStringList exclusions = _loadExclusions(option);
                if(exclusions.size()) {
                    qCDebug(CameraControlLogVerbose) << "New exclusions:" << factName << optValue << exclusions;
                    QGCCameraOptionExclusion* pExc = new QGCCameraOptionExclusion(this, factName, optValue, exclusions);
                    QQmlEngine::setObjectOwnership(pExc, QQmlEngine::CppOwnership);
                    _valueExclusions.append(pExc);
                }
                //-- Check for range rules
                if(!_loadRanges(option, factName, optValue)) {
                    delete metaData;
                    return false;
                }
            }
        }
        QString defaultValue;
        if(read_attribute(parameterNode, kDefault, defaultValue)) {
            QVariant defaultVariant;
            QString  errorString;
            if (metaData->convertAndValidateRaw(defaultValue, false, defaultVariant, errorString)) {
                metaData->setRawDefaultValue(defaultVariant);
            } else {
                qWarning() << "Invalid default value for" << factName
                           << " type:"  << metaData->type()
                           << " value:" << defaultValue
                           << " error:" << errorString;
            }
        }
        //-- Set metadata and Fact
        if (_nameToFactMetaDataMap.contains(factName)) {
            qWarning() << QStringLiteral("Duplicate fact name:") << factName;
            delete metaData;
        } else {
            {
                //-- Check for Min Value
                QString attr;
                if(read_attribute(parameterNode, kMin, attr)) {
                    QVariant typedValue;
                    QString  errorString;
                    if (metaData->convertAndValidateRaw(attr, true /* convertOnly */, typedValue, errorString)) {
                        metaData->setRawMin(typedValue);
                    } else {
                        qWarning() << "Invalid min value for" << factName
                                   << " type:"  << metaData->type()
                                   << " value:" << attr
                                   << " error:" << errorString;
                    }
                }
            }
            {
                //-- Check for Max Value
                QString attr;
                if(read_attribute(parameterNode, kMax, attr)) {
                    QVariant typedValue;
                    QString  errorString;
                    if (metaData->convertAndValidateRaw(attr, true /* convertOnly */, typedValue, errorString)) {
                        metaData->setRawMax(typedValue);
                    } else {
                        qWarning() << "Invalid max value for" << factName
                                   << " type:"  << metaData->type()
                                   << " value:" << attr
                                   << " error:" << errorString;
                    }
                }
            }
            {
                //-- Check for Step Value
                QString attr;
                if(read_attribute(parameterNode, kStep, attr)) {
                    QVariant typedValue;
                    QString  errorString;
                    if (metaData->convertAndValidateRaw(attr, true /* convertOnly */, typedValue, errorString)) {
                        metaData->setRawIncrement(typedValue.toDouble());
                    } else {
                        qWarning() << "Invalid step value for" << factName
                                   << " type:"  << metaData->type()
                                   << " value:" << attr
                                   << " error:" << errorString;
                    }
                }
            }
            {
                //-- Check for Decimal Places
                QString attr;
                if(read_attribute(parameterNode, kDecimalPlaces, attr)) {
                    QVariant typedValue;
                    QString  errorString;
                    if (metaData->convertAndValidateRaw(attr, true /* convertOnly */, typedValue, errorString)) {
                        metaData->setDecimalPlaces(typedValue.toInt());
                    } else {
                        qWarning() << "Invalid decimal places value for" << factName
                                   << " type:"  << metaData->type()
                                   << " value:" << attr
                                   << " error:" << errorString;
                    }
                }
            }
            {
                //-- Check for Units
                QString attr;
                if(read_attribute(parameterNode, kUnit, attr)) {
                    metaData->setRawUnits(attr);
                }
            }
            qCDebug(CameraControlLog) << "New parameter:" << factName << (readOnly ? "ReadOnly" : "Writable") << (writeOnly ? "WriteOnly" : "Readable");
            _nameToFactMetaDataMap[factName] = metaData;
            Fact* pFact = new Fact(_compID, factName, factType, this);
            QQmlEngine::setObjectOwnership(pFact, QQmlEngine::CppOwnership);
            pFact->setMetaData(metaData);
            pFact->_containerSetRawValue(metaData->rawDefaultValue());
            QGCCameraParamIO* pIO = new QGCCameraParamIO(this, pFact, _vehicle);
            QQmlEngine::setObjectOwnership(pIO, QQmlEngine::CppOwnership);
            _paramIO[factName] = pIO;
            _addFact(pFact, factName);
        }
    }
    if(_nameToFactMetaDataMap.size() > 0) {
        _addFactGroup(this, "camera");
        _processRanges();
        _activeSettings = _settings;
        emit activeSettingsChanged();
        return true;
    }
    return false;
}

//-----------------------------------------------------------------------------
bool
QGCCameraControl::_handleLocalization(QByteArray& bytes)
{
    QString errorMsg;
    int errorLine;
    QDomDocument doc;
    if(!doc.setContent(bytes, false, &errorMsg, &errorLine)) {
        qCritical() << "Unable to parse camera definition file on line:" << errorLine;
        qCritical() << errorMsg;
        return false;
    }
    //-- Find out where we are
    QLocale locale = QLocale::system();
#if defined (Q_OS_MAC)
    locale = QLocale(locale.name());
#endif
    QString localeName = locale.name().toLower().replace("-", "_");
    qCDebug(CameraControlLog) << "Current locale:" << localeName;
    if(localeName == "en_us") {
        // Nothing to do
        return true;
    }
    QDomNodeList locRoot = doc.elementsByTagName(kLocalization);
    if(!locRoot.size()) {
        // Nothing to do
        return true;
    }
    //-- Iterate locales
    QDomNode node = locRoot.item(0);
    QDomElement elem = node.toElement();
    QDomNodeList locales = elem.elementsByTagName(kLocale);
    for(int i = 0; i < locales.size(); i++) {
        QDomNode locale = locales.item(i);
        QString name;
        if(!read_attribute(locale, kName, name)) {
            qWarning() << "Localization entry is missing its name attribute";
            continue;
        }
        // If we found a direct match, deal with it now
        if(localeName == name.toLower().replace("-", "_")) {
            return _replaceLocaleStrings(locale, bytes);
        }
    }
    //-- No direct match. Pick first matching language (if any)
    localeName = localeName.left(3);
    for(int i = 0; i < locales.size(); i++) {
        QDomNode locale = locales.item(i);
        QString name;
        read_attribute(locale, kName, name);
        if(name.toLower().startsWith(localeName)) {
            return _replaceLocaleStrings(locale, bytes);
        }
    }
    //-- Could not find a language to use
    qWarning() <<  "No match for" << QLocale::system().name() << "in camera definition file";
    //-- Just use default, en_US
    return true;
}

//-----------------------------------------------------------------------------
bool
QGCCameraControl::_replaceLocaleStrings(const QDomNode node, QByteArray& bytes)
{
    QDomElement stringElem = node.toElement();
    QDomNodeList strings = stringElem.elementsByTagName(kStrings);
    for(int i = 0; i < strings.size(); i++) {
        QDomNode stringNode = strings.item(i);
        QString original;
        QString translated;
        if(read_attribute(stringNode, kOriginal, original)) {
            if(read_attribute(stringNode, kTranslated, translated)) {
                QString o; o = "\"" + original + "\"";
                QString t; t = "\"" + translated + "\"";
                bytes.replace(o.toUtf8(), t.toUtf8());
                o = ">" + original + "<";
                t = ">" + translated + "<";
                bytes.replace(o.toUtf8(), t.toUtf8());
            }
        }
    }
    return true;
}

//-----------------------------------------------------------------------------
void
QGCCameraControl::_requestAllParameters()
{
    //-- Reset receive list
    for(QString paramName: _paramIO.keys()) {
        if(_paramIO[paramName]) {
            _paramIO[paramName]->setParamRequest();
        } else {
            qCritical() << "QGCParamIO is NULL" << paramName;
        }
    }
    MAVLinkProtocol* mavlink = qgcApp()->toolbox()->mavlinkProtocol();
    mavlink_message_t msg;
    mavlink_msg_param_ext_request_list_pack_chan(
        static_cast<uint8_t>(mavlink->getSystemId()),
        static_cast<uint8_t>(mavlink->getComponentId()),
        _vehicle->priorityLink()->mavlinkChannel(),
        &msg,
        static_cast<uint8_t>(_vehicle->id()),
        static_cast<uint8_t>(compID()));
    _vehicle->sendMessageOnLink(_vehicle->priorityLink(), msg);
    qCDebug(CameraControlLogVerbose) << "Request all parameters";
}

//-----------------------------------------------------------------------------
QString
QGCCameraControl::_getParamName(const char* param_id)
{
    QByteArray bytes(param_id, MAVLINK_MSG_PARAM_VALUE_FIELD_PARAM_ID_LEN);
    QString parameterName(bytes);
    return parameterName;
}

//-----------------------------------------------------------------------------
void
QGCCameraControl::handleParamAck(const mavlink_param_ext_ack_t& ack)
{
    QString paramName = _getParamName(ack.param_id);
    if(!_paramIO.contains(paramName)) {
        qCWarning(CameraControlLog) << "Received PARAM_EXT_ACK for unknown param:" << paramName;
        return;
    }
    if(_paramIO[paramName]) {
        _paramIO[paramName]->handleParamAck(ack);
    } else {
        qCritical() << "QGCParamIO is NULL" << paramName;
    }
}

//-----------------------------------------------------------------------------
void
QGCCameraControl::handleParamValue(const mavlink_param_ext_value_t& value)
{
    QString paramName = _getParamName(value.param_id);
    if(!_paramIO.contains(paramName)) {
        qCWarning(CameraControlLog) << "Received PARAM_EXT_VALUE for unknown param:" << paramName;
        return;
    }
    if(_paramIO[paramName]) {
        _paramIO[paramName]->handleParamValue(value);
    } else {
        qCritical() << "QGCParamIO is NULL" << paramName;
    }
}

//-----------------------------------------------------------------------------
void
QGCCameraControl::_updateActiveList()
{
    //-- Clear out excluded parameters based on exclusion rules
    QStringList exclusionList;
    for(QGCCameraOptionExclusion* param: _valueExclusions) {
        Fact* pFact = getFact(param->param);
        if(pFact) {
            QString option = pFact->rawValueString();
            if(param->value == option) {
                exclusionList << param->exclusions;
            }
        }
    }
    QStringList active;
    for(QString key: _settings) {
        if(!exclusionList.contains(key)) {
            active.append(key);
        }
    }
    if(active != _activeSettings) {
        qCDebug(CameraControlLogVerbose) << "Excluding" << exclusionList;
        _activeSettings = active;
        emit activeSettingsChanged();
        //-- Force validity of "Facts" based on active set
        if(_paramComplete) {
            emit parametersReady();
        }
    }
}

//-----------------------------------------------------------------------------
bool
QGCCameraControl::_processConditionTest(const QString conditionTest)
{
    enum {
        TEST_NONE,
        TEST_EQUAL,
        TEST_NOT_EQUAL,
        TEST_GREATER,
        TEST_SMALLER
    };
    qCDebug(CameraControlLogVerbose) << "_processConditionTest(" << conditionTest << ")";
    int op = TEST_NONE;
    QStringList test;
    if(conditionTest.contains("!=")) {
        test = conditionTest.split("!=", QString::SkipEmptyParts);
        op = TEST_NOT_EQUAL;
    } else if(conditionTest.contains("=")) {
        test = conditionTest.split("=", QString::SkipEmptyParts);
        op = TEST_EQUAL;
    } else if(conditionTest.contains(">")) {
        test = conditionTest.split(">", QString::SkipEmptyParts);
        op = TEST_GREATER;
    } else if(conditionTest.contains("<")) {
        test = conditionTest.split("<", QString::SkipEmptyParts);
        op = TEST_SMALLER;
    }
    if(test.size() == 2) {
        Fact* pFact = getFact(test[0]);
        if(pFact) {
            switch(op) {
            case TEST_EQUAL:
                return pFact->rawValueString() == test[1];
            case TEST_NOT_EQUAL:
                return pFact->rawValueString() != test[1];
            case TEST_GREATER:
                return pFact->rawValueString() > test[1];
            case TEST_SMALLER:
                return pFact->rawValueString() < test[1];
            case TEST_NONE:
                break;
            }
        } else {
            qWarning() << "Invalid condition parameter:" << test[0] << "in" << conditionTest;
            return false;
        }
    }
    qWarning() << "Invalid condition" << conditionTest;
    return false;
}

//-----------------------------------------------------------------------------
bool
QGCCameraControl::_processCondition(const QString condition)
{
    qCDebug(CameraControlLogVerbose) << "_processCondition(" << condition << ")";
    bool result = true;
    bool andOp  = true;
    if(!condition.isEmpty()) {
        QStringList scond = condition.split(" ", QString::SkipEmptyParts);
        while(scond.size()) {
            QString test = scond.first();
            scond.removeFirst();
            if(andOp) {
                result = result && _processConditionTest(test);
            } else {
                result = result || _processConditionTest(test);
            }
            if(!scond.size()) {
                return result;
            }
            andOp = scond.first().toUpper() == "AND";
            scond.removeFirst();
        }
    }
    return result;
}

//-----------------------------------------------------------------------------
void
QGCCameraControl::_updateRanges(Fact* pFact)
{
    QMap<Fact*, QGCCameraOptionRange*> rangesSet;
    QMap<Fact*, QString> rangesReset;
    QStringList changedList;
    QStringList resetList;
    QStringList updates;
    //-- Iterate range sets looking for limited ranges
    for(QGCCameraOptionRange* pRange: _optionRanges) {
        //-- If this fact or one of its conditions is part of this range set
        if(!changedList.contains(pRange->targetParam) && (pRange->param == pFact->name() || pRange->condition.contains(pFact->name()))) {
            Fact* pRFact = getFact(pRange->param);          //-- This parameter
            Fact* pTFact = getFact(pRange->targetParam);    //-- The target parameter (the one its range is to change)
            if(pRFact && pTFact) {
                //qCDebug(CameraControlLogVerbose) << "Check new set of options for" << pTFact->name();
                QString option = pRFact->rawValueString();  //-- This parameter value
                //-- If this value (and condition) triggers a change in the target range
                //qCDebug(CameraControlLogVerbose) << "Range value:" << pRange->value << "Current value:" << option << "Condition:" << pRange->condition;
                if(pRange->value == option && _processCondition(pRange->condition)) {
                    if(pTFact->enumStrings() != pRange->optNames) {
                        //-- Set limited range set
                        rangesSet[pTFact] = pRange;
                    }
                    changedList << pRange->targetParam;
                }
            }
        }
    }
    //-- Iterate range sets again looking for resets
    for(QGCCameraOptionRange* pRange: _optionRanges) {
        if(!changedList.contains(pRange->targetParam) && (pRange->param == pFact->name() || pRange->condition.contains(pFact->name()))) {
            Fact* pTFact = getFact(pRange->targetParam);    //-- The target parameter (the one its range is to change)
            if(!resetList.contains(pRange->targetParam)) {
                if(pTFact->enumStrings() != _originalOptNames[pRange->targetParam]) {
                    //-- Restore full option set
                    rangesReset[pTFact] = pRange->targetParam;
                }
                resetList << pRange->targetParam;
            }
        }
    }
    //-- Update limited range set
    for (Fact* f: rangesSet.keys()) {
        f->setEnumInfo(rangesSet[f]->optNames, rangesSet[f]->optVariants);
        if(!updates.contains(f->name())) {
            _paramIO[f->name()]->optNames = rangesSet[f]->optNames;
            _paramIO[f->name()]->optVariants = rangesSet[f]->optVariants;
            emit f->enumsChanged();
            qCDebug(CameraControlLogVerbose) << "Limited set of options for:" << f->name() << rangesSet[f]->optNames;;
            updates << f->name();
        }
    }
    //-- Restore full range set
    for (Fact* f: rangesReset.keys()) {
        f->setEnumInfo(_originalOptNames[rangesReset[f]], _originalOptValues[rangesReset[f]]);
        if(!updates.contains(f->name())) {
            _paramIO[f->name()]->optNames = _originalOptNames[rangesReset[f]];
            _paramIO[f->name()]->optVariants = _originalOptValues[rangesReset[f]];
            emit f->enumsChanged();
            qCDebug(CameraControlLogVerbose) << "Restore full set of options for:" << f->name() << _originalOptNames[f->name()];
            updates << f->name();
        }
    }
    //-- Parameter update requests
    if(_requestUpdates.contains(pFact->name())) {
        for(QString param: _requestUpdates[pFact->name()]) {
            if(!_updatesToRequest.contains(param)) {
                _updatesToRequest << param;
            }
        }
    }
    if(_updatesToRequest.size()) {
        QTimer::singleShot(500, this, &QGCCameraControl::_requestParamUpdates);
    }
}

//-----------------------------------------------------------------------------
void
QGCCameraControl::_requestParamUpdates()
{
    for(QString param: _updatesToRequest) {
        _paramIO[param]->paramRequest();
    }
    _updatesToRequest.clear();
}

//-----------------------------------------------------------------------------
void
QGCCameraControl::_requestCameraSettings()
{
    qCDebug(CameraControlLog) << "_requestCameraSettings()";
    if(_vehicle) {
        _vehicle->sendMavCommand(
            _compID,                                // Target component
            MAV_CMD_REQUEST_CAMERA_SETTINGS,        // command id
            false,                                  // showError
            1);                                     // Do Request
    }
}

//-----------------------------------------------------------------------------
void
QGCCameraControl::_requestStorageInfo()
{
    qCDebug(CameraControlLog) << "_requestStorageInfo()";
    if(_vehicle) {
        _vehicle->sendMavCommand(
            _compID,                                // Target component
            MAV_CMD_REQUEST_STORAGE_INFORMATION,    // command id
            false,                                  // showError
            0,                                      // Storage ID (0 for all, 1 for first, 2 for second, etc.)
            1);                                     // Do Request
    }
}

//-----------------------------------------------------------------------------
void
QGCCameraControl::handleSettings(const mavlink_camera_settings_t& settings)
{
    qCDebug(CameraControlLog) << "handleSettings() Mode:" << settings.mode_id;
    _setCameraMode(static_cast<CameraMode>(settings.mode_id));
    qreal z = static_cast<qreal>(settings.zoomLevel);
    qreal f = static_cast<qreal>(settings.focusLevel);
    if(std::isfinite(z) && z != _zoomLevel) {
        _zoomLevel = z;
        emit zoomLevelChanged();
    }
    if(std::isfinite(f) && f != _focusLevel) {
        _focusLevel = f;
        emit focusLevelChanged();
    }
}

//-----------------------------------------------------------------------------
void
QGCCameraControl::handleStorageInfo(const mavlink_storage_information_t& st)
{
    qCDebug(CameraControlLog) << "handleStorageInfo:" << st.available_capacity << st.status << st.storage_count << st.storage_id << st.total_capacity << st.used_capacity;
    uint32_t t = static_cast<uint32_t>(st.total_capacity);
    if(_storageTotal != t) {
        _storageTotal = t;
    }
    //-- Always emit this
    emit storageTotalChanged();
    uint32_t a = static_cast<uint32_t>(st.available_capacity);
    if(_storageFree != a) {
        _storageFree = a;
        emit storageFreeChanged();
    }
}

//-----------------------------------------------------------------------------
void
QGCCameraControl::handleCaptureStatus(const mavlink_camera_capture_status_t& cap)
{
    //-- This is a response to MAV_CMD_REQUEST_CAMERA_CAPTURE_STATUS
    qCDebug(CameraControlLog) << "handleCaptureStatus:" << cap.available_capacity << cap.image_interval << cap.image_status << cap.recording_time_ms << cap.video_status;
    //-- Disk Free Space
    uint32_t a = static_cast<uint32_t>(cap.available_capacity);
    if(_storageFree != a) {
        _storageFree = a;
        emit storageFreeChanged();
    }
    //-- Do we have recording time?
    if(cap.recording_time_ms) {
        _recordTime = cap.recording_time_ms;
        _recTime = _recTime.addMSecs(_recTime.elapsed() - static_cast<int>(cap.recording_time_ms));
        emit recordTimeChanged();
    }
    //-- Video/Image Capture Status
    uint8_t vs = cap.video_status < static_cast<uint8_t>(VIDEO_CAPTURE_STATUS_LAST) ? cap.video_status : static_cast<uint8_t>(VIDEO_CAPTURE_STATUS_UNDEFINED);
    uint8_t ps = cap.image_status < static_cast<uint8_t>(PHOTO_CAPTURE_LAST) ? cap.image_status : static_cast<uint8_t>(PHOTO_CAPTURE_STATUS_UNDEFINED);
    _setVideoStatus(static_cast<VideoStatus>(vs));
    _setPhotoStatus(static_cast<PhotoStatus>(ps));
    //-- Keep asking for it once in a while when recording
    if(videoStatus() == VIDEO_CAPTURE_STATUS_RUNNING) {
        _captureStatusTimer.start(5000);
    //-- Same while (single) image capture is busy
    } else if(photoStatus() != PHOTO_CAPTURE_IDLE && photoMode() == PHOTO_CAPTURE_SINGLE) {
        _captureStatusTimer.start(1000);
    }
    //-- Time Lapse
    if(photoStatus() == PHOTO_CAPTURE_INTERVAL_IDLE || photoStatus() == PHOTO_CAPTURE_INTERVAL_IN_PROGRESS) {
        //-- Capture local image as well
        QString photoPath = qgcApp()->toolbox()->settingsManager()->appSettings()->savePath()->rawValue().toString() + QStringLiteral("/Photo");
        QDir().mkpath(photoPath);
        photoPath += + "/" + QDateTime::currentDateTime().toString("yyyy-MM-dd_hh.mm.ss.zzz") + ".jpg";
        qgcApp()->toolbox()->videoManager()->videoReceiver()->grabImage(photoPath);
    }
}

//-----------------------------------------------------------------------------
void
QGCCameraControl::handleVideoInfo(const mavlink_video_stream_information_t* vi)
{
    qCDebug(CameraControlLog) << "handleVideoInfo:" << vi->stream_id << vi->uri;
    _expectedCount = vi->count;
    if(!_findStream(vi->stream_id)) {
        qCDebug(CameraControlLog) << "Create stream handler for stream ID:" << vi->stream_id;
        QGCVideoStreamInfo* pStream = new QGCVideoStreamInfo(this, vi);
        QQmlEngine::setObjectOwnership(pStream, QQmlEngine::CppOwnership);
        _streams.append(pStream);
        emit streamsChanged();
    }
    //-- Check for missing count
    if(_streams.count() < _expectedCount) {
        _streamInfoTimer.start(1000);
    } else {
        //-- Done
        qCDebug(CameraControlLog) << "All stream handlers done";
        _streamInfoTimer.stop();
        emit autoStreamChanged();
        emit _vehicle->dynamicCameras()->streamChanged();
    }
}

//-----------------------------------------------------------------------------
void
QGCCameraControl::handleVideoStatus(const mavlink_video_stream_status_t* vs)
{
    _streamStatusTimer.stop();
    qCDebug(CameraControlLog) << "handleVideoStatus:" << vs->stream_id;
    QGCVideoStreamInfo* pInfo = _findStream(vs->stream_id);
    if(pInfo) {
        if(pInfo->update(vs)) {
            emit _vehicle->dynamicCameras()->streamChanged();
        }
    }
}

//-----------------------------------------------------------------------------
void
QGCCameraControl::setCurrentStream(int stream)
{
    if(stream != _currentStream && stream >= 0 && stream < _streams.count()) {
        if(_currentStream != stream) {
            QGCVideoStreamInfo* pInfo = currentStreamInstance();
            if(pInfo) {
                //-- Stop current stream
                _vehicle->sendMavCommand(
                    _compID,                                // Target component
                    MAV_CMD_VIDEO_STOP_STREAMING,           // Command id
                    false,                                  // ShowError
                    pInfo->streamID());                     // Stream ID
            }
            _currentStream = stream;
            pInfo = currentStreamInstance();
            if(pInfo) {
                //-- Start new stream
                _vehicle->sendMavCommand(
                    _compID,                                // Target component
                    MAV_CMD_VIDEO_START_STREAMING,          // Command id
                    false,                                  // ShowError
                    pInfo->streamID());                     // Stream ID
                //-- Update stream status
                _requestStreamStatus(static_cast<uint8_t>(pInfo->streamID()));
            }
            emit currentStreamChanged();
            emit _vehicle->dynamicCameras()->streamChanged();
        }
    }
}

//-----------------------------------------------------------------------------
void
QGCCameraControl::stopStream()
{
    QGCVideoStreamInfo* pInfo = currentStreamInstance();
    if(pInfo) {
        //-- Stop current stream
        _vehicle->sendMavCommand(
            _compID,                                // Target component
            MAV_CMD_VIDEO_STOP_STREAMING,           // Command id
            false,                                  // ShowError
            pInfo->streamID());                     // Stream ID
    }
}

//-----------------------------------------------------------------------------
void
QGCCameraControl::resumeStream()
{
    QGCVideoStreamInfo* pInfo = currentStreamInstance();
    if(pInfo) {
        //-- Start new stream
        _vehicle->sendMavCommand(
            _compID,                                // Target component
            MAV_CMD_VIDEO_START_STREAMING,          // Command id
            false,                                  // ShowError
            pInfo->streamID());                     // Stream ID
    }
}

//-----------------------------------------------------------------------------
bool
QGCCameraControl::autoStream()
{
    if(hasVideoStream()) {
        return _streams.count() > 0;
    }
    return false;
}

//-----------------------------------------------------------------------------
QGCVideoStreamInfo*
QGCCameraControl::currentStreamInstance()
{
    if(_currentStream < _streams.count() && _streams.count()) {
        QGCVideoStreamInfo* pStream = qobject_cast<QGCVideoStreamInfo*>(_streams[_currentStream]);
        return pStream;
    }
    return nullptr;
}

//-----------------------------------------------------------------------------
void
QGCCameraControl::_requestStreamInfo(uint8_t streamID)
{
    qCDebug(CameraControlLog) << "Requesting video stream info for:" << streamID;
    _vehicle->sendMavCommand(
        _compID,                                            // Target component
        MAV_CMD_REQUEST_VIDEO_STREAM_INFORMATION,           // Command id
        false,                                              // ShowError
        streamID);                                          // Stream ID
}

//-----------------------------------------------------------------------------
void
QGCCameraControl::_requestStreamStatus(uint8_t streamID)
{
    qCDebug(CameraControlLog) << "Requesting video stream status for:" << streamID;
    _vehicle->sendMavCommand(
        _compID,                                            // Target component
        MAV_CMD_REQUEST_VIDEO_STREAM_STATUS,                // Command id
        false,                                              // ShowError
        streamID);                                          // Stream ID
    _streamStatusTimer.start(1000);                         // Wait up to a second for it
}

//-----------------------------------------------------------------------------
QGCVideoStreamInfo*
QGCCameraControl::_findStream(uint8_t id)
{
    for(int i = 0; i < _streams.count(); i++) {
        if(_streams[i]) {
            QGCVideoStreamInfo* pStream = qobject_cast<QGCVideoStreamInfo*>(_streams[i]);
            if(pStream) {
                if(pStream->streamID() == id) {
                    return pStream;
                }
            } else {
                qCritical() << "Null QGCVideoStreamInfo instance";
            }
        }
    }
    qWarning() << "Stream id not found:" << id;
    return nullptr;
}

//-----------------------------------------------------------------------------
void
QGCCameraControl::_streamTimeout()
{
    _requestCount++;
    int count = _expectedCount * 3;
    if(_requestCount > count) {
        qCWarning(CameraControlLog) << "Giving up requesting video stream info";
        _streamInfoTimer.stop();
        //-- If we have at least one stream, work with what we have.
        if(_streams.count()) {
            emit autoStreamChanged();
            emit _vehicle->dynamicCameras()->streamChanged();
        }
        return;
    }
    for(uint8_t i = 0; i < _expectedCount; i++) {
        //-- Stream ID starts at 1
        if(!_findStream(i+1)) {
            _requestStreamInfo(i+1);
            return;
        }
    }
}

//-----------------------------------------------------------------------------
void
QGCCameraControl::_streamStatusTimeout()
{
    QGCVideoStreamInfo* pStream = currentStreamInstance();
    if(pStream) {
        _requestStreamStatus(static_cast<uint8_t>(pStream->streamID()));
    }
}

//-----------------------------------------------------------------------------
QStringList
QGCCameraControl::_loadExclusions(QDomNode option)
{
    QStringList exclusionList;
    QDomElement optionElem = option.toElement();
    QDomNodeList excRoot = optionElem.elementsByTagName(kExclusions);
    if(excRoot.size()) {
        //-- Iterate exclusions
        QDomNode node = excRoot.item(0);
        QDomElement elem = node.toElement();
        QDomNodeList exclusions = elem.elementsByTagName(kExclusion);
        for(int i = 0; i < exclusions.size(); i++) {
            QString exclude = exclusions.item(i).toElement().text();
            if(!exclude.isEmpty()) {
                exclusionList << exclude;
            }
        }
    }
    return exclusionList;
}

//-----------------------------------------------------------------------------
QStringList
QGCCameraControl::_loadUpdates(QDomNode option)
{
    QStringList updateList;
    QDomElement optionElem = option.toElement();
    QDomNodeList updateRoot = optionElem.elementsByTagName(kUpdates);
    if(updateRoot.size()) {
        //-- Iterate updates
        QDomNode node = updateRoot.item(0);
        QDomElement elem = node.toElement();
        QDomNodeList updates = elem.elementsByTagName(kUpdate);
        for(int i = 0; i < updates.size(); i++) {
            QString update = updates.item(i).toElement().text();
            if(!update.isEmpty()) {
                updateList << update;
            }
        }
    }
    return updateList;
}

//-----------------------------------------------------------------------------
bool
QGCCameraControl::_loadRanges(QDomNode option, const QString factName, QString paramValue)
{
    QDomElement optionElem = option.toElement();
    QDomNodeList rangeRoot = optionElem.elementsByTagName(kParameterranges);
    if(rangeRoot.size()) {
        QDomNode node = rangeRoot.item(0);
        QDomElement elem = node.toElement();
        QDomNodeList parameterRanges = elem.elementsByTagName(kParameterrange);
        //-- Iterate parameter ranges
        for(int i = 0; i < parameterRanges.size(); i++) {
            QString param;
            QString condition;
            QMap<QString, QVariant> rangeList;
            QDomNode paramRange = parameterRanges.item(i);
            if(!read_attribute(paramRange, kParameter, param)) {
                qCritical() << QString("Malformed option range for parameter %1").arg(factName);
                return false;
            }
            read_attribute(paramRange, kCondition, condition);
            QDomElement pelem = paramRange.toElement();
            QDomNodeList rangeOptions = pelem.elementsByTagName(kRoption);
            QStringList  optNames;
            QStringList  optValues;
            //-- Iterate options
            for(int i = 0; i < rangeOptions.size(); i++) {
                QString optName;
                QString optValue;
                QDomNode roption = rangeOptions.item(i);
                if(!read_attribute(roption, kName, optName)) {
                    qCritical() << QString("Malformed roption for parameter %1").arg(factName);
                    return false;
                }
                if(!read_attribute(roption, kValue, optValue)) {
                    qCritical() << QString("Malformed rvalue for parameter %1").arg(factName);
                    return false;
                }
                optNames  << optName;
                optValues << optValue;
            }
            if(optNames.size()) {
                QGCCameraOptionRange* pRange = new QGCCameraOptionRange(this, factName, paramValue, param, condition, optNames, optValues);
                _optionRanges.append(pRange);
                qCDebug(CameraControlLogVerbose) << "New range limit:" << factName << paramValue << param << condition << optNames << optValues;
            }
        }
    }
    return true;
}

//-----------------------------------------------------------------------------
void
QGCCameraControl::_processRanges()
{
    //-- After all parameter are loaded, process parameter ranges
    for(QGCCameraOptionRange* pRange: _optionRanges) {
        Fact* pRFact = getFact(pRange->targetParam);
        if(pRFact) {
            for(int i = 0; i < pRange->optNames.size(); i++) {
                QVariant optVariant;
                QString  errorString;
                if (!pRFact->metaData()->convertAndValidateRaw(pRange->optValues[i], false, optVariant, errorString)) {
                    qWarning() << "Invalid roption value, name:" << pRange->targetParam
                               << " type:"  << pRFact->metaData()->type()
                               << " value:" << pRange->optValues[i]
                               << " error:" << errorString;
                } else {
                    pRange->optVariants << optVariant;
                }
            }
        }
    }
}

//-----------------------------------------------------------------------------
bool
QGCCameraControl::_loadNameValue(QDomNode option, const QString factName, FactMetaData* metaData, QString& optName, QString& optValue, QVariant& optVariant)
{
    if(!read_attribute(option, kName, optName)) {
        qCritical() << QString("Malformed option for parameter %1").arg(factName);
        return false;
    }
    if(!read_attribute(option, kValue, optValue)) {
        qCritical() << QString("Malformed value for parameter %1").arg(factName);
        return false;
    }
    QString  errorString;
    if (!metaData->convertAndValidateRaw(optValue, false, optVariant, errorString)) {
        qWarning() << "Invalid option value, name:" << factName
                   << " type:"  << metaData->type()
                   << " value:" << optValue
                   << " error:" << errorString;
    }
    return true;
}

//-----------------------------------------------------------------------------
void
QGCCameraControl::_handleDefinitionFile(const QString &url)
{
    //-- First check and see if we have it cached
    QFile xmlFile(_cacheFile);
    if (!xmlFile.exists()) {
        qCDebug(CameraControlLog) << "No camera definition file cached";
        _httpRequest(url);
        return;
    }
    if (!xmlFile.open(QIODevice::ReadOnly)) {
        qWarning() << "Could not read cached camera definition file:" << _cacheFile;
        _httpRequest(url);
        return;
    }
    QByteArray bytes = xmlFile.readAll();
    QDomDocument doc;
    if(!doc.setContent(bytes, false)) {
        qWarning() << "Could not parse cached camera definition file:" << _cacheFile;
        _httpRequest(url);
        return;
    }
    //-- We have it
    qCDebug(CameraControlLog) << "Using cached camera definition file:" << _cacheFile;
    _cached = true;
    emit dataReady(bytes);
}

//-----------------------------------------------------------------------------
void
QGCCameraControl::_httpRequest(const QString &url)
{
    qCDebug(CameraControlLog) << "Request camera definition:" << url;
    if(!_netManager) {
        _netManager = new QNetworkAccessManager(this);
    }
    QNetworkProxy savedProxy = _netManager->proxy();
    QNetworkProxy tempProxy;
    tempProxy.setType(QNetworkProxy::DefaultProxy);
    _netManager->setProxy(tempProxy);
    QNetworkRequest request(url);
    request.setAttribute(QNetworkRequest::FollowRedirectsAttribute, true);
    QSslConfiguration conf = request.sslConfiguration();
    conf.setPeerVerifyMode(QSslSocket::VerifyNone);
    request.setSslConfiguration(conf);
    QNetworkReply* reply = _netManager->get(request);
    connect(reply, &QNetworkReply::finished,  this, &QGCCameraControl::_downloadFinished);
    _netManager->setProxy(savedProxy);
}

//-----------------------------------------------------------------------------
void
QGCCameraControl::_downloadFinished()
{
    QNetworkReply* reply = qobject_cast<QNetworkReply*>(sender());
    if(!reply) {
        return;
    }
    int err = reply->error();
    int http_code = reply->attribute(QNetworkRequest::HttpStatusCodeAttribute).toInt();
    QByteArray data = reply->readAll();
    if(err == QNetworkReply::NoError && http_code == 200) {
        data.append("\n");
    } else {
        data.clear();
        qWarning() << QString("Camera Definition download error: %1 status: %2").arg(reply->errorString(), reply->attribute(QNetworkRequest::HttpStatusCodeAttribute).toString());
    }
    emit dataReady(data);
    //reply->deleteLater();
}

//-----------------------------------------------------------------------------
void
QGCCameraControl::_dataReady(QByteArray data)
{
    if(data.size()) {
        qCDebug(CameraControlLog) << "Parsing camera definition";
        _loadCameraDefinitionFile(data);
    } else {
        qCDebug(CameraControlLog) << "No camera definition";
    }
    _initWhenReady();
}

//-----------------------------------------------------------------------------
void
QGCCameraControl::_paramDone()
{
    for(QString param: _paramIO.keys()) {
        if(!_paramIO[param]->paramDone()) {
            return;
        }
    }
    //-- All parameters loaded (or timed out)
    _paramComplete = true;
    emit parametersReady();
    //-- Check for video streaming
    _checkForVideoStreams();
}

//-----------------------------------------------------------------------------
void
QGCCameraControl::_checkForVideoStreams()
{
    if(_info.flags & CAMERA_CAP_FLAGS_HAS_VIDEO_STREAM) {
        connect(&_streamInfoTimer, &QTimer::timeout, this, &QGCCameraControl::_streamTimeout);
        _streamInfoTimer.setSingleShot(false);
        connect(&_streamStatusTimer, &QTimer::timeout, this, &QGCCameraControl::_streamStatusTimeout);
        _streamStatusTimer.setSingleShot(true);
        //-- Request all streams
        _requestStreamInfo(0);
        _streamInfoTimer.start(2000);
    }
}

//-----------------------------------------------------------------------------
bool
QGCCameraControl::incomingParameter(Fact* pFact, QVariant& newValue)
{
    Q_UNUSED(pFact);
    Q_UNUSED(newValue);
    return true;
}

//-----------------------------------------------------------------------------
bool
QGCCameraControl::validateParameter(Fact* pFact, QVariant& newValue)
{
    Q_UNUSED(pFact);
    Q_UNUSED(newValue);
    return true;
}

//-----------------------------------------------------------------------------
QStringList
QGCCameraControl::activeSettings()
{
    qCDebug(CameraControlLog) << "Active:" << _activeSettings;
    return _activeSettings;
}

//-----------------------------------------------------------------------------
Fact*
QGCCameraControl::exposureMode()
{
    return (_paramComplete && _activeSettings.contains(kCAM_EXPMODE)) ? getFact(kCAM_EXPMODE) : nullptr;
}

//-----------------------------------------------------------------------------
Fact*
QGCCameraControl::ev()
{
    return (_paramComplete && _activeSettings.contains(kCAM_EV)) ? getFact(kCAM_EV) : nullptr;
}

//-----------------------------------------------------------------------------
Fact*
QGCCameraControl::iso()
{
    return (_paramComplete && _activeSettings.contains(kCAM_ISO)) ? getFact(kCAM_ISO) : nullptr;
}

//-----------------------------------------------------------------------------
Fact*
QGCCameraControl::shutter()
{
    return (_paramComplete && _activeSettings.contains(kCAM_SHUTTER)) ? getFact(kCAM_SHUTTER) : nullptr;
}

//-----------------------------------------------------------------------------
Fact*
QGCCameraControl::aperture()
{
    return (_paramComplete && _activeSettings.contains(kCAM_APERTURE)) ? getFact(kCAM_APERTURE) : nullptr;
}

//-----------------------------------------------------------------------------
Fact*
QGCCameraControl::wb()
{
    return (_paramComplete && _activeSettings.contains(kCAM_WBMODE)) ? getFact(kCAM_WBMODE) : nullptr;
}

//-----------------------------------------------------------------------------
Fact*
<<<<<<< HEAD
QGCCameraControl::videoRes()
{
    return (_paramComplete && _activeSettings.contains(kCAM_VIDRES)) ? getFact(kCAM_VIDRES) : nullptr;
=======
QGCCameraControl::mode()
{
    return _paramComplete ? getFact(kCAM_MODE) : nullptr;
}

//-----------------------------------------------------------------------------
QGCVideoStreamInfo::QGCVideoStreamInfo(QObject* parent, const mavlink_video_stream_information_t *si)
    : QObject(parent)
{
    memcpy(&_streamInfo, si, sizeof(mavlink_video_stream_information_t));
}

//-----------------------------------------------------------------------------
qreal
QGCVideoStreamInfo::aspectRatio()
{
    if(_streamInfo.resolution_h && _streamInfo.resolution_v) {
        return static_cast<double>(_streamInfo.resolution_h) / static_cast<double>(_streamInfo.resolution_v);
    }
    return 1.0;
}

//-----------------------------------------------------------------------------
bool
QGCVideoStreamInfo::update(const mavlink_video_stream_status_t* vs)
{
    bool changed = false;
    if(_streamInfo.hfov != vs->hfov) {
        changed = true;
        _streamInfo.hfov = vs->hfov;
    }
    if(_streamInfo.flags != vs->flags) {
        changed = true;
        _streamInfo.flags = vs->flags;
    }
    if(_streamInfo.bitrate != vs->bitrate) {
        changed = true;
        _streamInfo.bitrate = vs->bitrate;
    }
    if(_streamInfo.rotation != vs->rotation) {
        changed = true;
        _streamInfo.rotation = vs->rotation;
    }
    if(_streamInfo.framerate != vs->framerate) {
        changed = true;
        _streamInfo.framerate = vs->framerate;
    }
    if(_streamInfo.resolution_h != vs->resolution_h) {
        changed = true;
        _streamInfo.resolution_h = vs->resolution_h;
    }
    if(_streamInfo.resolution_v != vs->resolution_v) {
        changed = true;
        _streamInfo.resolution_v = vs->resolution_v;
    }
    if(changed) {
        emit infoChanged();
    }
    return changed;
>>>>>>> 27289773
}<|MERGE_RESOLUTION|>--- conflicted
+++ resolved
@@ -67,11 +67,8 @@
 static const char* kCAM_SHUTTER     = "CAM_SHUTTER";
 static const char* kCAM_APERTURE    = "CAM_APERTURE";
 static const char* kCAM_WBMODE      = "CAM_WBMODE";
-<<<<<<< HEAD
+static const char* kCAM_MODE        = "CAM_MODE";
 static const char* kCAM_VIDRES      = "CAM_VIDRES";
-=======
-static const char* kCAM_MODE        = "CAM_MODE";
->>>>>>> 27289773
 
 //-----------------------------------------------------------------------------
 QGCCameraOptionExclusion::QGCCameraOptionExclusion(QObject* parent, QString param_, QString value_, QStringList exclusions_)
@@ -2012,11 +2009,13 @@
 
 //-----------------------------------------------------------------------------
 Fact*
-<<<<<<< HEAD
 QGCCameraControl::videoRes()
 {
     return (_paramComplete && _activeSettings.contains(kCAM_VIDRES)) ? getFact(kCAM_VIDRES) : nullptr;
-=======
+}
+
+//-----------------------------------------------------------------------------
+Fact*
 QGCCameraControl::mode()
 {
     return _paramComplete ? getFact(kCAM_MODE) : nullptr;
@@ -2076,5 +2075,4 @@
         emit infoChanged();
     }
     return changed;
->>>>>>> 27289773
 }