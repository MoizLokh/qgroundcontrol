--- conflicted
+++ resolved
@@ -12,15 +12,8 @@
 #include "QGCApplication.h"
 #include "MainWindow.h"
 
-<<<<<<< HEAD
-#ifdef QT_DEBUG
-#if !defined(__mobile__)
-#include "UnitTest.h"
-#endif
-=======
 #ifdef UNITTEST_BUILD
     #include "UnitTest.h"
->>>>>>> 92bf4bd5
 #endif
 
 #include <QRegularExpression>
@@ -34,14 +27,8 @@
     Options options)
 {
     _validate(options);
-<<<<<<< HEAD
-
-#ifdef QT_DEBUG
-#if !defined(__mobile__)
-=======
-    
-#ifdef UNITTEST_BUILD
->>>>>>> 92bf4bd5
+    
+#ifdef UNITTEST_BUILD
     if (qgcApp()->runningUnitTests()) {
         return UnitTest::_getExistingDirectory(parent, caption, dir, options);
     } else
@@ -59,14 +46,8 @@
     Options options)
 {
     _validate(options);
-<<<<<<< HEAD
-
-#ifdef QT_DEBUG
-#if !defined(__mobile__)
-=======
-    
-#ifdef UNITTEST_BUILD
->>>>>>> 92bf4bd5
+    
+#ifdef UNITTEST_BUILD
     if (qgcApp()->runningUnitTests()) {
         return UnitTest::_getOpenFileName(parent, caption, dir, filter, options);
     } else
@@ -84,14 +65,8 @@
     Options options)
 {
     _validate(options);
-<<<<<<< HEAD
-
-#ifdef QT_DEBUG
-#if !defined(__mobile__)
-=======
-    
-#ifdef UNITTEST_BUILD
->>>>>>> 92bf4bd5
+    
+#ifdef UNITTEST_BUILD
     if (qgcApp()->runningUnitTests()) {
         return UnitTest::_getOpenFileNames(parent, caption, dir, filter, options);
     } else
@@ -112,12 +87,7 @@
 {
     _validate(options);
 
-<<<<<<< HEAD
-#ifdef QT_DEBUG
-#if !defined(__mobile__)
-=======
-#ifdef UNITTEST_BUILD
->>>>>>> 92bf4bd5
+#ifdef UNITTEST_BUILD
     if (qgcApp()->runningUnitTests()) {
         return UnitTest::_getSaveFileName(parent, caption, dir, filter, defaultSuffix, options);
     } else
@@ -228,7 +198,7 @@
 
     // You can't use QGCFileDialog if QGCApplication is not created yet.
     Q_ASSERT(qgcApp());
-
+    
     Q_ASSERT_X(QThread::currentThread() == qgcApp()->thread(), "Threading issue", "QGCFileDialog can only be called from main thread");
     if (MainWindow::instance()) {
     }
