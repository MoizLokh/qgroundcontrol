--- conflicted
+++ resolved
@@ -308,14 +308,9 @@
                                     configPassword.text      === QGroundControl.microhardManager.configPassword &&
                                     encryptionKey.text       === QGroundControl.microhardManager.encryptionKey &&
                                     networkId.text           === QGroundControl.microhardManager.networkId &&
-<<<<<<< HEAD
-                                    connectingChannel.text   === QGroundControl.microhardManager.connectingChannel &&
-                                    connectingBandwidth.text === QGroundControl.microhardManager.connectingBandwidth)
-=======
                                     _connectingChannel       === QGroundControl.microhardManager.connectingChannel &&
                                     _connectingBandwidth     === QGroundControl.microhardManager.connectingBandwidth
                                     )
->>>>>>> 90d31c69
                                     return false
                                 if(!validateIPaddress(localIP.text))  return false
                                 if(!validateIPaddress(remoteIP.text)) return false
@@ -333,13 +328,8 @@
                                                                               configPassword.text,
                                                                               encryptionKey.text,
                                                                               networkId.text,
-<<<<<<< HEAD
-                                                                              connectingChannel.currentIndex + QGroundControl.microhardManager.channelMin,
-                                                                              connectingBandwidth.currentIndex)
-=======
                                                                               _connectingChannel,
                                                                               _connectingBandwidth)
->>>>>>> 90d31c69
                             }
                             property var _connectingChannel: connectingChannel.currentIndex + QGroundControl.microhardManager.channelMin
                             property var _connectingBandwidth: connectingBandwidth.currentIndex
