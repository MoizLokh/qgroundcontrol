--- conflicted
+++ resolved
@@ -53,11 +53,7 @@
     "defaultValue":     0
 },
 {
-<<<<<<< HEAD
-    "name":             "VideoFit",
-=======
     "name":             "videoFit",
->>>>>>> 80758dff
     "shortDescription": "Video Display Fit",
     "longDescription":  "Handle Video Aspect Ratio.",
     "type":             "uint32",
@@ -66,11 +62,7 @@
     "defaultValue":     1
 },
 {
-<<<<<<< HEAD
-    "name":             "ShowRecControl",
-=======
     "name":             "showRecControl",
->>>>>>> 80758dff
     "shortDescription": "Show Video Record Control",
     "longDescription":  "Show recording control in the UI.",
     "type":             "bool",
