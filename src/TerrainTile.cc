#include "TerrainTile.h"
#include "JsonHelper.h"
#include "QGCMapEngine.h"

#include <QJsonDocument>
#include <QJsonObject>
#include <QJsonArray>
#include <QDataStream>

QGC_LOGGING_CATEGORY(TerrainTileLog, "TerrainTileLog")

const char*  TerrainTile::_jsonStatusKey        = "status";
const char*  TerrainTile::_jsonDataKey          = "data";
const char*  TerrainTile::_jsonBoundsKey        = "bounds";
const char*  TerrainTile::_jsonSouthWestKey     = "sw";
const char*  TerrainTile::_jsonNorthEastKey     = "ne";
const char*  TerrainTile::_jsonStatsKey         = "stats";
const char*  TerrainTile::_jsonMaxElevationKey  = "max";
const char*  TerrainTile::_jsonMinElevationKey  = "min";
const char*  TerrainTile::_jsonAvgElevationKey  = "avg";
const char*  TerrainTile::_jsonCarpetKey        = "carpet";

TerrainTile::TerrainTile()
    : _minElevation(-1.0)
    , _maxElevation(-1.0)
    , _avgElevation(-1.0)
    , _data(NULL)
    , _gridSizeLat(-1)
    , _gridSizeLon(-1)
    , _isValid(false)
{

}

TerrainTile::~TerrainTile()
{
    if (_data) {
        for (int i = 0; i < _gridSizeLat; i++) {
            delete _data[i];
        }
        delete _data;
        _data = NULL;
    }
}


TerrainTile::TerrainTile(QByteArray byteArray)
    : _minElevation(-1.0)
    , _maxElevation(-1.0)
    , _avgElevation(-1.0)
    , _data(NULL)
    , _gridSizeLat(-1)
    , _gridSizeLon(-1)
    , _isValid(false)
{
    QDataStream stream(byteArray);

    double lat,lon;
    stream >> lat
            >> lon;
    _southWest.setLatitude(lat);
    _southWest.setLongitude(lon);
    stream >> lat
            >> lon;
    _northEast.setLatitude(lat);
    _northEast.setLongitude(lon);


    stream >> _minElevation
            >> _maxElevation
            >> _avgElevation
            >> _gridSizeLat
            >> _gridSizeLon;

    for (int i = 0; i < _gridSizeLat; i++) {
        if (i == 0) {
            _data = new double*[_gridSizeLat];
            for (int k = 0; k < _gridSizeLat; k++) {
                _data[k] = new double[_gridSizeLon];
            }
        }
        for (int j = 0; j < _gridSizeLon; j++) {
            stream >> _data[i][j];
        }
    }

    _isValid = true;
}


bool TerrainTile::isIn(const QGeoCoordinate& coordinate) const
{
    if (!_isValid) {
        qCDebug(TerrainTileLog) << "isIn requested, but tile not valid";
        return false;
    }
    bool ret = coordinate.latitude() >= _southWest.latitude() && coordinate.longitude() >= _southWest.longitude() &&
            coordinate.latitude() <= _northEast.latitude() && coordinate.longitude() <= _northEast.longitude();
    qCDebug(TerrainTileLog) << "Checking isIn: " << coordinate << " , in sw " << _southWest << " , ne " << _northEast << ": " << ret;
    return ret;
}

float TerrainTile::elevation(const QGeoCoordinate& coordinate) const
{
    if (_isValid) {
        qCDebug(TerrainTileLog) << "elevation: " << coordinate << " , in sw " << _southWest << " , ne " << _northEast;
        // Get the index at resolution of 1 arc second
        int indexLat = _latToDataIndex(coordinate.latitude());
        int indexLon = _lonToDataIndex(coordinate.longitude());
        qCDebug(TerrainTileLog) << "indexLat:indexLon" << indexLat << indexLon << "elevation" << _data[indexLat][indexLon];
        return _data[indexLat][indexLon];
    } else {
        qCDebug(TerrainTileLog) << "Asking for elevation, but no valid data.";
        return -1.0;
    }
}

QGeoCoordinate TerrainTile::centerCoordinate(void) const
{
    return _southWest.atDistanceAndAzimuth(_southWest.distanceTo(_northEast) / 2.0, _southWest.azimuthTo(_northEast));
}

QByteArray TerrainTile::serialize(QByteArray input)
{
    QJsonParseError parseError;
    QJsonDocument document = QJsonDocument::fromJson(input, &parseError);
    if (parseError.error != QJsonParseError::NoError) {
        QByteArray emptyArray;
        return emptyArray;
    }

    QByteArray byteArray;
    QDataStream stream(&byteArray, QIODevice::WriteOnly);
    if (!document.isObject()) {
        qCDebug(TerrainTileLog) << "Terrain tile json doc is no object";
        QByteArray emptyArray;
        return emptyArray;
    }
    QJsonObject rootObject = document.object();

    QString errorString;
    QList<JsonHelper::KeyValidateInfo> rootVersionKeyInfoList = {
        { _jsonStatusKey, QJsonValue::String, true },
        { _jsonDataKey, QJsonValue::Object, true },
    };
    if (!JsonHelper::validateKeys(rootObject, rootVersionKeyInfoList, errorString)) {
        qCDebug(TerrainTileLog) << "Error in reading json: " << errorString;
        QByteArray emptyArray;
        return emptyArray;
    }

    if (rootObject[_jsonStatusKey].toString() != "success") {
        qCDebug(TerrainTileLog) << "Invalid terrain tile.";
        QByteArray emptyArray;
        return emptyArray;
    }
    const QJsonObject& dataObject = rootObject[_jsonDataKey].toObject();
    QList<JsonHelper::KeyValidateInfo> dataVersionKeyInfoList = {
        { _jsonBoundsKey, QJsonValue::Object, true },
        { _jsonStatsKey, QJsonValue::Object, true },
        { _jsonCarpetKey, QJsonValue::Array, true },
    };
    if (!JsonHelper::validateKeys(dataObject, dataVersionKeyInfoList, errorString)) {
        qCDebug(TerrainTileLog) << "Error in reading json: " << errorString;
        QByteArray emptyArray;
        return emptyArray;
    }

    // Bounds
    const QJsonObject& boundsObject = dataObject[_jsonBoundsKey].toObject();
    QList<JsonHelper::KeyValidateInfo> boundsVersionKeyInfoList = {
        { _jsonSouthWestKey, QJsonValue::Array, true },
        { _jsonNorthEastKey, QJsonValue::Array, true },
    };
    if (!JsonHelper::validateKeys(boundsObject, boundsVersionKeyInfoList, errorString)) {
        qCDebug(TerrainTileLog) << "Error in reading json: " << errorString;
        QByteArray emptyArray;
        return emptyArray;
    }
    const QJsonArray& swArray = boundsObject[_jsonSouthWestKey].toArray();
    const QJsonArray& neArray = boundsObject[_jsonNorthEastKey].toArray();
    if (swArray.count() < 2 || neArray.count() < 2 ) {
        qCDebug(TerrainTileLog) << "Incomplete bounding location";
        QByteArray emptyArray;
        return emptyArray;
    }
    stream << swArray[0].toDouble();
    stream << swArray[1].toDouble();
    stream << neArray[0].toDouble();
    stream << neArray[1].toDouble();

    // Stats
    const QJsonObject& statsObject = dataObject[_jsonStatsKey].toObject();
    QList<JsonHelper::KeyValidateInfo> statsVersionKeyInfoList = {
        { _jsonMaxElevationKey, QJsonValue::Double, true },
        { _jsonMinElevationKey, QJsonValue::Double, true },
        { _jsonAvgElevationKey, QJsonValue::Double, true },
    };
    if (!JsonHelper::validateKeys(statsObject, statsVersionKeyInfoList, errorString)) {
        qCDebug(TerrainTileLog) << "Error in reading json: " << errorString;
        QByteArray emptyArray;
        return emptyArray;
    }
    stream << statsObject[_jsonMaxElevationKey].toInt();
    stream << statsObject[_jsonMinElevationKey].toInt();
    stream << statsObject[_jsonAvgElevationKey].toDouble();

    // Carpet
    const QJsonArray& carpetArray = dataObject[_jsonCarpetKey].toArray();
    int gridSizeLat = carpetArray.count();
    stream << gridSizeLat;
    int gridSizeLon = 0;
    qCDebug(TerrainTileLog) << "Received tile has size in latitude direction: " << carpetArray.count();
    for (int i = 0; i < gridSizeLat; i++) {
        const QJsonArray& row = carpetArray[i].toArray();
        if (i == 0) {
            gridSizeLon = row.count();
            stream << gridSizeLon;
            qCDebug(TerrainTileLog) << "Received tile has size in longitued direction: " << row.count();
<<<<<<< HEAD
=======
            if (_gridSizeLon > 0) {
                _data = new double*[_gridSizeLat];
            }
            for (int k = 0; k < _gridSizeLat; k++) {
                _data[k] = new double[_gridSizeLon];
            }
>>>>>>> ac9fbc8a
        }
        if (row.count() < gridSizeLon) {
            qCDebug(TerrainTileLog) << "Expected row array of " << gridSizeLon << ", instead got " << row.count();
            QByteArray emptyArray;
            return emptyArray;
        }
        for (int j = 0; j < gridSizeLon; j++) {
            stream << row[j].toDouble();
        }
    }

<<<<<<< HEAD
    return byteArray;
=======
bool TerrainTile::isIn(const QGeoCoordinate& coordinate) const
{
    if (!_isValid) {
        qCDebug(TerrainTileLog) << "isIn requested, but tile not valid";
        return false;
    }
    bool ret = coordinate.latitude() >= _southWest.latitude() && coordinate.longitude() >= _southWest.longitude() &&
               coordinate.latitude() <= _northEast.latitude() && coordinate.longitude() <= _northEast.longitude();
    qCDebug(TerrainTileLog) << "Checking isIn: " << coordinate << " , in sw " << _southWest << " , ne " << _northEast << ": " << ret;
    return ret;
}

double TerrainTile::elevation(const QGeoCoordinate& coordinate) const
{
    if (_isValid) {
        qCDebug(TerrainTileLog) << "elevation: " << coordinate << " , in sw " << _southWest << " , ne " << _northEast;
        // Get the index at resolution of 1 arc second
        int indexLat = _latToDataIndex(coordinate.latitude());
        int indexLon = _lonToDataIndex(coordinate.longitude());
        qCDebug(TerrainTileLog) << "indexLat:indexLon" << indexLat << indexLon << "elevation" << _data[indexLat][indexLon];
        return _data[indexLat][indexLon];
    } else {
        qCDebug(TerrainTileLog) << "Asking for elevation, but no valid data.";
        return -1.0;
    }
>>>>>>> ac9fbc8a
}


int TerrainTile::_latToDataIndex(double latitude) const
{
    if (isValid() && _southWest.isValid() && _northEast.isValid()) {
        return qRound((latitude - _southWest.latitude()) / (_northEast.latitude() - _southWest.latitude()) * (_gridSizeLat - 1));
    } else {
        return -1;
    }
}

int TerrainTile::_lonToDataIndex(double longitude) const
{
    if (isValid() && _southWest.isValid() && _northEast.isValid()) {
        return qRound((longitude - _southWest.longitude()) / (_northEast.longitude() - _southWest.longitude()) * (_gridSizeLon - 1));
    } else {
        return -1;
    }
}<|MERGE_RESOLUTION|>--- conflicted
+++ resolved
@@ -100,7 +100,7 @@
     return ret;
 }
 
-float TerrainTile::elevation(const QGeoCoordinate& coordinate) const
+double TerrainTile::elevation(const QGeoCoordinate& coordinate) const
 {
     if (_isValid) {
         qCDebug(TerrainTileLog) << "elevation: " << coordinate << " , in sw " << _southWest << " , ne " << _northEast;
@@ -217,15 +217,6 @@
             gridSizeLon = row.count();
             stream << gridSizeLon;
             qCDebug(TerrainTileLog) << "Received tile has size in longitued direction: " << row.count();
-<<<<<<< HEAD
-=======
-            if (_gridSizeLon > 0) {
-                _data = new double*[_gridSizeLat];
-            }
-            for (int k = 0; k < _gridSizeLat; k++) {
-                _data[k] = new double[_gridSizeLon];
-            }
->>>>>>> ac9fbc8a
         }
         if (row.count() < gridSizeLon) {
             qCDebug(TerrainTileLog) << "Expected row array of " << gridSizeLon << ", instead got " << row.count();
@@ -237,35 +228,7 @@
         }
     }
 
-<<<<<<< HEAD
     return byteArray;
-=======
-bool TerrainTile::isIn(const QGeoCoordinate& coordinate) const
-{
-    if (!_isValid) {
-        qCDebug(TerrainTileLog) << "isIn requested, but tile not valid";
-        return false;
-    }
-    bool ret = coordinate.latitude() >= _southWest.latitude() && coordinate.longitude() >= _southWest.longitude() &&
-               coordinate.latitude() <= _northEast.latitude() && coordinate.longitude() <= _northEast.longitude();
-    qCDebug(TerrainTileLog) << "Checking isIn: " << coordinate << " , in sw " << _southWest << " , ne " << _northEast << ": " << ret;
-    return ret;
-}
-
-double TerrainTile::elevation(const QGeoCoordinate& coordinate) const
-{
-    if (_isValid) {
-        qCDebug(TerrainTileLog) << "elevation: " << coordinate << " , in sw " << _southWest << " , ne " << _northEast;
-        // Get the index at resolution of 1 arc second
-        int indexLat = _latToDataIndex(coordinate.latitude());
-        int indexLon = _lonToDataIndex(coordinate.longitude());
-        qCDebug(TerrainTileLog) << "indexLat:indexLon" << indexLat << indexLon << "elevation" << _data[indexLat][indexLon];
-        return _data[indexLat][indexLon];
-    } else {
-        qCDebug(TerrainTileLog) << "Asking for elevation, but no valid data.";
-        return -1.0;
-    }
->>>>>>> ac9fbc8a
 }
 
 
