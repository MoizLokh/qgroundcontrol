--- conflicted
+++ resolved
@@ -12,18 +12,14 @@
 public:
     JoystickSDL(const QString& name, int axisCount, int buttonCount, int hatCount, int index, bool isGameController, MultiVehicleManager* multiVehicleManager);
 
-<<<<<<< HEAD
     static QMap<QString, Joystick*> discover(MultiVehicleManager* _multiVehicleManager); 
     static bool init(void);
 
     int index(void) { return _index; }
     void setIndex(int index) { _index = index; }
-=======
-    static QMap<QString, Joystick*> discover(MultiVehicleManager* _multiVehicleManager);
 
     // This can be uncommented to hide the calibration buttons for gamecontrollers in the future
     // bool requiresCalibration(void) final { return !_isGameController; }
->>>>>>> 5451d223
 
 private:
     static void _loadGameControllerMappings();
