/****************************************************************************
 *
 *   (c) 2009-2016 QGROUNDCONTROL PROJECT <http://www.qgroundcontrol.org>
 *
 * QGroundControl is licensed according to the terms in the file
 * COPYING.md in the root of the source code directory.
 *
 ****************************************************************************/


#include "MockLink.h"
#include "QGCLoggingCategory.h"
#include "QGCApplication.h"
<<<<<<< HEAD
#if !defined(__mobile__)
#include "UnitTest.h"
=======

#ifdef UNITTEST_BUILD
    #include "UnitTest.h"
>>>>>>> 92bf4bd5
#endif

#include <QTimer>
#include <QDebug>
#include <QFile>

#include <string.h>

// FIXME: Hack to work around clean headers
#include "FirmwarePlugin/PX4/px4_custom_mode.h"

QGC_LOGGING_CATEGORY(MockLinkLog, "MockLinkLog")
QGC_LOGGING_CATEGORY(MockLinkVerboseLog, "MockLinkVerboseLog")

/// @file
///     @brief Mock implementation of a Link.
///
///     @author Don Gagne <don@thegagnes.com>

float           MockLink::_vehicleLatitude =        47.633033f;
float           MockLink::_vehicleLongitude =       -122.08794f;
float           MockLink::_vehicleAltitude =        3.5f;
int             MockLink::_nextVehicleSystemId =    128;
const char*     MockLink::_failParam =              "COM_FLTMODE6";

const char* MockConfiguration::_firmwareTypeKey =   "FirmwareType";
const char* MockConfiguration::_vehicleTypeKey =    "VehicleType";
const char* MockConfiguration::_sendStatusTextKey = "SendStatusText";
const char* MockConfiguration::_failureModeKey =    "FailureMode";

MockLink::MockLink(MockConfiguration* config)
    : _missionItemHandler(this, qgcApp()->toolbox()->mavlinkProtocol())
    , _name("MockLink")
    , _connected(false)
    , _vehicleSystemId(_nextVehicleSystemId++)
    , _vehicleComponentId(200)
    , _inNSH(false)
    , _mavlinkStarted(true)
    , _mavBaseMode(MAV_MODE_FLAG_MANUAL_INPUT_ENABLED | MAV_MODE_FLAG_CUSTOM_MODE_ENABLED)
    , _mavState(MAV_STATE_STANDBY)
    , _firmwareType(MAV_AUTOPILOT_PX4)
    , _vehicleType(MAV_TYPE_QUADROTOR)
    , _fileServer(NULL)
    , _sendStatusText(false)
    , _apmSendHomePositionOnEmptyList(false)
    , _failureMode(MockConfiguration::FailNone)
    , _sendHomePositionDelayCount(10)   // No home position for 4 seconds
    , _sendGPSPositionDelayCount(100)   // No gps lock for 5 seconds
    , _currentParamRequestListComponentIndex(-1)
    , _currentParamRequestListParamIndex(-1)
    , _logDownloadCurrentOffset(0)
    , _logDownloadBytesRemaining(0)
{
    _config = config;
    if (_config) {
        _firmwareType = config->firmwareType();
        _vehicleType = config->vehicleType();
        _sendStatusText = config->sendStatusText();
        _failureMode = config->failureMode();
        _config->setLink(this);
    }

    union px4_custom_mode   px4_cm;

    px4_cm.data = 0;
    px4_cm.main_mode = PX4_CUSTOM_MAIN_MODE_MANUAL;
    _mavCustomMode = px4_cm.data;

    _fileServer = new MockLinkFileServer(_vehicleSystemId, _vehicleComponentId, this);
    Q_CHECK_PTR(_fileServer);

    moveToThread(this);

    _loadParams();
}

MockLink::~MockLink(void)
{
    _disconnect();
    if (!_logDownloadFilename.isEmpty()) {
        QFile::remove(_logDownloadFilename);
    }
}

bool MockLink::_connect(void)
{
    if (!_connected) {
        _connected = true;
        start();
        emit connected();
    }

    return true;
}

void MockLink::_disconnect(void)
{
    if (_connected) {
        _connected = false;
        quit();
        wait();
        emit disconnected();
    }
}

void MockLink::run(void)
{
    QTimer  timer1HzTasks;
    QTimer  timer10HzTasks;
    QTimer  timer500HzTasks;

    QObject::connect(&timer1HzTasks,  &QTimer::timeout, this, &MockLink::_run1HzTasks);
    QObject::connect(&timer10HzTasks, &QTimer::timeout, this, &MockLink::_run10HzTasks);
    QObject::connect(&timer500HzTasks, &QTimer::timeout, this, &MockLink::_run500HzTasks);

    timer1HzTasks.start(1000);
    timer10HzTasks.start(100);
    timer500HzTasks.start(2);

    exec();

    QObject::disconnect(&timer1HzTasks,  &QTimer::timeout, this, &MockLink::_run1HzTasks);
    QObject::disconnect(&timer10HzTasks, &QTimer::timeout, this, &MockLink::_run10HzTasks);
    QObject::disconnect(&timer500HzTasks, &QTimer::timeout, this, &MockLink::_run500HzTasks);

    _missionItemHandler.shutdown();
}

void MockLink::_run1HzTasks(void)
{
    if (_mavlinkStarted && _connected) {
        _sendVibration();
        if (!qgcApp()->runningUnitTests()) {
            // Sending RC Channels during unit test breaks RC tests which does it's own RC simulation
            _sendRCChannels();
        }
        if (_sendHomePositionDelayCount > 0) {
            // We delay home position for better testing
            _sendHomePositionDelayCount--;
        } else {
            _sendHomePosition();
        }
        if (_sendStatusText) {
            _sendStatusText = false;
            _sendStatusTextMessages();
        }
    }
}

void MockLink::_run10HzTasks(void)
{
    if (_mavlinkStarted && _connected) {
        _sendHeartBeat();
        if (_sendGPSPositionDelayCount > 0) {
            // We delay gps position for better testing
            _sendGPSPositionDelayCount--;
        } else {
            _sendGpsRawInt();
        }
    }
}

void MockLink::_run500HzTasks(void)
{
    if (_mavlinkStarted && _connected) {
        _paramRequestListWorker();
        _logDownloadWorker();
    }
}

void MockLink::_loadParams(void)
{
    QFile paramFile;

    if (_firmwareType == MAV_AUTOPILOT_ARDUPILOTMEGA) {
        if (_vehicleType == MAV_TYPE_FIXED_WING) {
            paramFile.setFileName(":/unittest/APMArduPlaneMockLink.params");
        } else if (_vehicleType == MAV_TYPE_SUBMARINE ) {
            paramFile.setFileName(":/unittest/APMArduSubMockLink.params");
        } else {
            paramFile.setFileName(":/unittest/APMArduCopterMockLink.params");
        }
    } else {
        paramFile.setFileName(":/unittest/PX4MockLink.params");
    }


    bool success = paramFile.open(QFile::ReadOnly);
    Q_UNUSED(success);
    Q_ASSERT(success);

    QTextStream paramStream(&paramFile);

    while (!paramStream.atEnd()) {
        QString line = paramStream.readLine();

        if (line.startsWith("#")) {
            continue;
        }

        QStringList paramData = line.split("\t");
        Q_ASSERT(paramData.count() == 5);

        int componentId = paramData.at(1).toInt();
        QString paramName = paramData.at(2);
        QString valStr = paramData.at(3);
        uint paramType = paramData.at(4).toUInt();

        QVariant paramValue;
        switch (paramType) {
        case MAV_PARAM_TYPE_REAL32:
            paramValue = QVariant(valStr.toFloat());
            break;
        case MAV_PARAM_TYPE_UINT32:
            paramValue = QVariant(valStr.toUInt());
            break;
        case MAV_PARAM_TYPE_INT32:
            paramValue = QVariant(valStr.toInt());
            break;
        case MAV_PARAM_TYPE_UINT16:
            paramValue = QVariant((quint16)valStr.toUInt());
            break;
        case MAV_PARAM_TYPE_INT16:
            paramValue = QVariant((qint16)valStr.toInt());
            break;
        case MAV_PARAM_TYPE_UINT8:
            paramValue = QVariant((quint8)valStr.toUInt());
            break;
        case MAV_PARAM_TYPE_INT8:
            paramValue = QVariant((qint8)valStr.toUInt());
            break;
        default:
            qCritical() << "Unknown type" << paramType;
            paramValue = QVariant(valStr.toInt());
            break;
        }

        qCDebug(MockLinkVerboseLog) << "Loading param" << paramName << paramValue;

        _mapParamName2Value[componentId][paramName] = paramValue;
        _mapParamName2MavParamType[paramName] = static_cast<MAV_PARAM_TYPE>(paramType);
    }
}

void MockLink::_sendHeartBeat(void)
{
    mavlink_message_t   msg;

    mavlink_msg_heartbeat_pack_chan(_vehicleSystemId,
                                    _vehicleComponentId,
                                    mavlinkChannel(),
                                    &msg,
                                    _vehicleType,        // MAV_TYPE
                                    _firmwareType,      // MAV_AUTOPILOT
                                    _mavBaseMode,        // MAV_MODE
                                    _mavCustomMode,      // custom mode
                                    _mavState);          // MAV_STATE

    respondWithMavlinkMessage(msg);
}

void MockLink::_sendVibration(void)
{
    mavlink_message_t   msg;

    mavlink_msg_vibration_pack_chan(_vehicleSystemId,
                                    _vehicleComponentId,
                                    mavlinkChannel(),
                                    &msg,
                                    0,       // time_usec
                                    50.5,    // vibration_x,
                                    10.5,    // vibration_y,
                                    60.0,    // vibration_z,
                                    1,       // clipping_0
                                    2,       // clipping_0
                                    3);      // clipping_0

    respondWithMavlinkMessage(msg);
}

void MockLink::respondWithMavlinkMessage(const mavlink_message_t& msg)
{
    uint8_t buffer[MAVLINK_MAX_PACKET_LEN];

    int cBuffer = mavlink_msg_to_send_buffer(buffer, &msg);
    QByteArray bytes((char *)buffer, cBuffer);
    emit bytesReceived(this, bytes);
}

/// @brief Called when QGC wants to write bytes to the MAV
void MockLink::_writeBytes(const QByteArray bytes)
{
    if (_inNSH) {
        _handleIncomingNSHBytes(bytes.constData(), bytes.count());
    } else {
        if (bytes.startsWith(QByteArray("\r\r\r"))) {
            _inNSH  = true;
            _handleIncomingNSHBytes(&bytes.constData()[3], bytes.count() - 3);
        }

        _handleIncomingMavlinkBytes((uint8_t *)bytes.constData(), bytes.count());
    }
}

/// @brief Handle incoming bytes which are meant to be interpreted by the NuttX shell
void MockLink::_handleIncomingNSHBytes(const char* bytes, int cBytes)
{
    Q_UNUSED(cBytes);

    // Drop back out of NSH
    if (cBytes == 4 && bytes[0] == '\r' && bytes[1] == '\r' && bytes[2] == '\r') {
        _inNSH  = false;
        return;
    }

    if (cBytes > 0) {
        qDebug() << "NSH:" << (const char*)bytes;

#if 0
        // MockLink not quite ready to handle this correctly yet
        if (strncmp(bytes, "sh /etc/init.d/rc.usb\n", cBytes) == 0) {
            // This is the mavlink start command
            _mavlinkStarted = true;
        }
#endif
    }
}

/// @brief Handle incoming bytes which are meant to be handled by the mavlink protocol
void MockLink::_handleIncomingMavlinkBytes(const uint8_t* bytes, int cBytes)
{
    mavlink_message_t msg;
    mavlink_status_t comm;

    for (qint64 i=0; i<cBytes; i++)
    {
        if (!mavlink_parse_char(mavlinkChannel(), bytes[i], &msg, &comm)) {
            continue;
        }

        if (_missionItemHandler.handleMessage(msg)) {
            continue;
        }

        switch (msg.msgid) {
        case MAVLINK_MSG_ID_HEARTBEAT:
            _handleHeartBeat(msg);
            break;

        case MAVLINK_MSG_ID_PARAM_REQUEST_LIST:
            _handleParamRequestList(msg);
            break;

        case MAVLINK_MSG_ID_SET_MODE:
            _handleSetMode(msg);
            break;

        case MAVLINK_MSG_ID_PARAM_SET:
            _handleParamSet(msg);
            break;

        case MAVLINK_MSG_ID_PARAM_REQUEST_READ:
            _handleParamRequestRead(msg);
            break;

        case MAVLINK_MSG_ID_FILE_TRANSFER_PROTOCOL:
            _handleFTP(msg);
            break;

        case MAVLINK_MSG_ID_COMMAND_LONG:
            _handleCommandLong(msg);
            break;

        case MAVLINK_MSG_ID_MANUAL_CONTROL:
            _handleManualControl(msg);
            break;

        case MAVLINK_MSG_ID_LOG_REQUEST_LIST:
            _handleLogRequestList(msg);
            break;

        case MAVLINK_MSG_ID_LOG_REQUEST_DATA:
            _handleLogRequestData(msg);
            break;

        default:
            break;
        }
    }
}

void MockLink::_handleHeartBeat(const mavlink_message_t& msg)
{
    Q_UNUSED(msg);
    qCDebug(MockLinkLog) << "Heartbeat";
}

void MockLink::_handleSetMode(const mavlink_message_t& msg)
{
    mavlink_set_mode_t request;
    mavlink_msg_set_mode_decode(&msg, &request);

    Q_ASSERT(request.target_system == _vehicleSystemId);

    _mavBaseMode = request.base_mode;
    _mavCustomMode = request.custom_mode;
}

void MockLink::_handleManualControl(const mavlink_message_t& msg)
{
    mavlink_manual_control_t manualControl;
    mavlink_msg_manual_control_decode(&msg, &manualControl);

    qDebug() << "MANUAL_CONTROL" << manualControl.x << manualControl.y << manualControl.z << manualControl.r;
}

void MockLink::_setParamFloatUnionIntoMap(int componentId, const QString& paramName, float paramFloat)
{
    mavlink_param_union_t   valueUnion;

    Q_ASSERT(_mapParamName2Value.contains(componentId));
    Q_ASSERT(_mapParamName2Value[componentId].contains(paramName));
    Q_ASSERT(_mapParamName2MavParamType.contains(paramName));

    valueUnion.param_float = paramFloat;

    MAV_PARAM_TYPE paramType = _mapParamName2MavParamType[paramName];

    QVariant paramVariant;

    switch (paramType) {
    case MAV_PARAM_TYPE_REAL32:
        paramVariant = QVariant::fromValue(valueUnion.param_float);
        break;

    case MAV_PARAM_TYPE_UINT32:
        paramVariant = QVariant::fromValue(valueUnion.param_uint32);
        break;

    case MAV_PARAM_TYPE_INT32:
        paramVariant = QVariant::fromValue(valueUnion.param_int32);
        break;

    case MAV_PARAM_TYPE_UINT16:
        paramVariant = QVariant::fromValue(valueUnion.param_uint16);
        break;

    case MAV_PARAM_TYPE_INT16:
        paramVariant = QVariant::fromValue(valueUnion.param_int16);
        break;

    case MAV_PARAM_TYPE_UINT8:
        paramVariant = QVariant::fromValue(valueUnion.param_uint8);
        break;

    case MAV_PARAM_TYPE_INT8:
        paramVariant = QVariant::fromValue(valueUnion.param_int8);
        break;

    default:
        qCritical() << "Invalid parameter type" << paramType;
        paramVariant = QVariant::fromValue(valueUnion.param_int32);
        break;
    }

    qCDebug(MockLinkLog) << "_setParamFloatUnionIntoMap" << paramName << paramVariant;
    _mapParamName2Value[componentId][paramName] = paramVariant;
}

/// Convert from a parameter variant to the float value from mavlink_param_union_t
float MockLink::_floatUnionForParam(int componentId, const QString& paramName)
{
    mavlink_param_union_t   valueUnion;

    Q_ASSERT(_mapParamName2Value.contains(componentId));
    Q_ASSERT(_mapParamName2Value[componentId].contains(paramName));
    Q_ASSERT(_mapParamName2MavParamType.contains(paramName));

    MAV_PARAM_TYPE paramType = _mapParamName2MavParamType[paramName];
    QVariant paramVar = _mapParamName2Value[componentId][paramName];

    switch (paramType) {
    case MAV_PARAM_TYPE_REAL32:
        valueUnion.param_float = paramVar.toFloat();
        break;

    case MAV_PARAM_TYPE_UINT32:
        if (_firmwareType == MAV_AUTOPILOT_ARDUPILOTMEGA) {
            valueUnion.param_float = paramVar.toUInt();
        } else {
            valueUnion.param_uint32 = paramVar.toUInt();
        }
        break;

    case MAV_PARAM_TYPE_INT32:
        if (_firmwareType == MAV_AUTOPILOT_ARDUPILOTMEGA) {
            valueUnion.param_float = paramVar.toInt();
        } else {
            valueUnion.param_int32 = paramVar.toInt();
        }
        break;

    case MAV_PARAM_TYPE_UINT16:
        if (_firmwareType == MAV_AUTOPILOT_ARDUPILOTMEGA) {
            valueUnion.param_float = paramVar.toUInt();
        } else {
            valueUnion.param_uint16 = paramVar.toUInt();
        }
        break;

    case MAV_PARAM_TYPE_INT16:
        if (_firmwareType == MAV_AUTOPILOT_ARDUPILOTMEGA) {
            valueUnion.param_float = paramVar.toInt();
        } else {
            valueUnion.param_int16 = paramVar.toInt();
        }
        break;

    case MAV_PARAM_TYPE_UINT8:
        if (_firmwareType == MAV_AUTOPILOT_ARDUPILOTMEGA) {
            valueUnion.param_float = paramVar.toUInt();
        } else {
            valueUnion.param_uint8 = paramVar.toUInt();
        }
        break;

    case MAV_PARAM_TYPE_INT8:
        if (_firmwareType == MAV_AUTOPILOT_ARDUPILOTMEGA) {
            valueUnion.param_float = (unsigned char)paramVar.toChar().toLatin1();
        } else {
            valueUnion.param_int8 = (unsigned char)paramVar.toChar().toLatin1();
        }
        break;

    default:
        if (_firmwareType == MAV_AUTOPILOT_ARDUPILOTMEGA) {
            valueUnion.param_float = paramVar.toInt();
        } else {
            valueUnion.param_int32 = paramVar.toInt();
        }
        qCritical() << "Invalid parameter type" << paramType;
    }

    return valueUnion.param_float;
}

void MockLink::_handleParamRequestList(const mavlink_message_t& msg)
{
    if (_failureMode == MockConfiguration::FailParamNoReponseToRequestList) {
        return;
    }

    mavlink_param_request_list_t request;

    mavlink_msg_param_request_list_decode(&msg, &request);

    Q_ASSERT(request.target_system == _vehicleSystemId);
    Q_ASSERT(request.target_component == MAV_COMP_ID_ALL);

    // Start the worker routine
    _currentParamRequestListComponentIndex = 0;
    _currentParamRequestListParamIndex = 0;
}

/// Sends the next parameter to the vehicle
void MockLink::_paramRequestListWorker(void)
{
    if (_currentParamRequestListComponentIndex == -1) {
        // Initial request complete
        return;
    }

    int componentId = _mapParamName2Value.keys()[_currentParamRequestListComponentIndex];
    int cParameters = _mapParamName2Value[componentId].count();
    QString paramName = _mapParamName2Value[componentId].keys()[_currentParamRequestListParamIndex];

    if ((_failureMode == MockConfiguration::FailMissingParamOnInitialReqest || _failureMode == MockConfiguration::FailMissingParamOnAllRequests) && paramName == _failParam) {
        qCDebug(MockLinkLog) << "Skipping param send:" << paramName;
    } else {

        char paramId[MAVLINK_MSG_ID_PARAM_VALUE_LEN];
        mavlink_message_t responseMsg;

        Q_ASSERT(_mapParamName2Value[componentId].contains(paramName));
        Q_ASSERT(_mapParamName2MavParamType.contains(paramName));

        MAV_PARAM_TYPE paramType = _mapParamName2MavParamType[paramName];

        Q_ASSERT(paramName.length() <= MAVLINK_MSG_ID_PARAM_VALUE_LEN);
        strncpy(paramId, paramName.toLocal8Bit().constData(), MAVLINK_MSG_ID_PARAM_VALUE_LEN);

        qCDebug(MockLinkLog) << "Sending msg_param_value" << componentId << paramId << paramType << _mapParamName2Value[componentId][paramId];

        mavlink_msg_param_value_pack_chan(_vehicleSystemId,
                                          componentId,                                   // component id
                                          mavlinkChannel(),
                                          &responseMsg,                                  // Outgoing message
                                          paramId,                                       // Parameter name
                                          _floatUnionForParam(componentId, paramName),   // Parameter value
                                          paramType,                                     // MAV_PARAM_TYPE
                                          cParameters,                                   // Total number of parameters
                                          _currentParamRequestListParamIndex);           // Index of this parameter
        respondWithMavlinkMessage(responseMsg);
    }

    // Move to next param index
    if (++_currentParamRequestListParamIndex >= cParameters) {
        // We've sent the last parameter for this component, move to next component
        if (++_currentParamRequestListComponentIndex >= _mapParamName2Value.keys().count()) {
            // We've finished sending the last parameter for the last component, request is complete
            _currentParamRequestListComponentIndex = -1;
        } else {
            _currentParamRequestListParamIndex = 0;
        }
    }
}

void MockLink::_handleParamSet(const mavlink_message_t& msg)
{
    mavlink_param_set_t request;
    mavlink_msg_param_set_decode(&msg, &request);

    Q_ASSERT(request.target_system == _vehicleSystemId);
    int componentId = request.target_component;

    // Param may not be null terminated if exactly fits
    char paramId[MAVLINK_MSG_PARAM_SET_FIELD_PARAM_ID_LEN + 1];
    paramId[MAVLINK_MSG_PARAM_SET_FIELD_PARAM_ID_LEN] = 0;
    strncpy(paramId, request.param_id, MAVLINK_MSG_PARAM_SET_FIELD_PARAM_ID_LEN);

    qCDebug(MockLinkLog) << "_handleParamSet" << componentId << paramId << request.param_type;

    Q_ASSERT(_mapParamName2Value.contains(componentId));
    Q_ASSERT(_mapParamName2Value[componentId].contains(paramId));
    Q_ASSERT(request.param_type == _mapParamName2MavParamType[paramId]);

    // Save the new value
    _setParamFloatUnionIntoMap(componentId, paramId, request.param_value);

    // Respond with a param_value to ack
    mavlink_message_t responseMsg;
    mavlink_msg_param_value_pack_chan(_vehicleSystemId,
                                      componentId,                                               // component id
                                      mavlinkChannel(),
                                      &responseMsg,                                              // Outgoing message
                                      paramId,                                                   // Parameter name
                                      request.param_value,                                       // Send same value back
                                      request.param_type,                                        // Send same type back
                                      _mapParamName2Value[componentId].count(),                  // Total number of parameters
                                      _mapParamName2Value[componentId].keys().indexOf(paramId)); // Index of this parameter
    respondWithMavlinkMessage(responseMsg);
}

void MockLink::_handleParamRequestRead(const mavlink_message_t& msg)
{
    mavlink_message_t   responseMsg;
    mavlink_param_request_read_t request;
    mavlink_msg_param_request_read_decode(&msg, &request);

    const QString paramName(QString::fromLocal8Bit(request.param_id, strnlen(request.param_id, MAVLINK_MSG_PARAM_REQUEST_READ_FIELD_PARAM_ID_LEN)));
    int componentId = request.target_component;

    // special case for magic _HASH_CHECK value
    if (request.target_component == MAV_COMP_ID_ALL && paramName == "_HASH_CHECK") {
        mavlink_param_union_t   valueUnion;
        valueUnion.type = MAV_PARAM_TYPE_UINT32;
        valueUnion.param_uint32 = 0;
        // Special case of magic hash check value
        mavlink_msg_param_value_pack_chan(_vehicleSystemId,
                                          componentId,
                                          mavlinkChannel(),
                                          &responseMsg,
                                          request.param_id,
                                          valueUnion.param_float,
                                          MAV_PARAM_TYPE_UINT32,
                                          0,
                                          -1);
        respondWithMavlinkMessage(responseMsg);
        return;
    }

    Q_ASSERT(_mapParamName2Value.contains(componentId));

    char paramId[MAVLINK_MSG_PARAM_REQUEST_READ_FIELD_PARAM_ID_LEN + 1];
    paramId[0] = 0;

    Q_ASSERT(request.target_system == _vehicleSystemId);

    if (request.param_index == -1) {
        // Request is by param name. Param may not be null terminated if exactly fits
        strncpy(paramId, request.param_id, MAVLINK_MSG_PARAM_REQUEST_READ_FIELD_PARAM_ID_LEN);
    } else {
        // Request is by index

        Q_ASSERT(request.param_index >= 0 && request.param_index < _mapParamName2Value[componentId].count());

        QString key = _mapParamName2Value[componentId].keys().at(request.param_index);
        Q_ASSERT(key.length() <= MAVLINK_MSG_PARAM_REQUEST_READ_FIELD_PARAM_ID_LEN);
        strcpy(paramId, key.toLocal8Bit().constData());
    }

    Q_ASSERT(_mapParamName2Value[componentId].contains(paramId));
    Q_ASSERT(_mapParamName2MavParamType.contains(paramId));

    if (_failureMode == MockConfiguration::FailMissingParamOnAllRequests && strcmp(paramId, _failParam) == 0) {
        qCDebug(MockLinkLog) << "Ignoring request read for " << _failParam;
        // Fail to send this param no matter what
        return;
    }

    mavlink_msg_param_value_pack_chan(_vehicleSystemId,
                                      componentId,                                               // component id
                                      mavlinkChannel(),
                                      &responseMsg,                                              // Outgoing message
                                      paramId,                                                   // Parameter name
                                      _floatUnionForParam(componentId, paramId),                 // Parameter value
                                      _mapParamName2MavParamType[paramId],                       // Parameter type
                                      _mapParamName2Value[componentId].count(),                  // Total number of parameters
                                      _mapParamName2Value[componentId].keys().indexOf(paramId)); // Index of this parameter
    respondWithMavlinkMessage(responseMsg);
}

void MockLink::emitRemoteControlChannelRawChanged(int channel, uint16_t raw)
{
    uint16_t chanRaw[18];

    for (int i=0; i<18; i++) {
        chanRaw[i] = UINT16_MAX;
    }
    chanRaw[channel] = raw;

    mavlink_message_t responseMsg;
    mavlink_msg_rc_channels_pack_chan(_vehicleSystemId,
                                      _vehicleComponentId,
                                      mavlinkChannel(),
                                      &responseMsg,          // Outgoing message
                                      0,                     // time since boot, ignored
                                      18,                    // channel count
                                      chanRaw[0],            // channel raw value
            chanRaw[1],            // channel raw value
            chanRaw[2],            // channel raw value
            chanRaw[3],            // channel raw value
            chanRaw[4],            // channel raw value
            chanRaw[5],            // channel raw value
            chanRaw[6],            // channel raw value
            chanRaw[7],            // channel raw value
            chanRaw[8],            // channel raw value
            chanRaw[9],            // channel raw value
            chanRaw[10],           // channel raw value
            chanRaw[11],           // channel raw value
            chanRaw[12],           // channel raw value
            chanRaw[13],           // channel raw value
            chanRaw[14],           // channel raw value
            chanRaw[15],           // channel raw value
            chanRaw[16],           // channel raw value
            chanRaw[17],           // channel raw value
            0);                    // rss
    respondWithMavlinkMessage(responseMsg);
}

void MockLink::_handleFTP(const mavlink_message_t& msg)
{
    Q_ASSERT(_fileServer);
    _fileServer->handleFTPMessage(msg);
}

void MockLink::_handleCommandLong(const mavlink_message_t& msg)
{
    mavlink_command_long_t request;
    uint8_t commandResult = MAV_RESULT_UNSUPPORTED;

    mavlink_msg_command_long_decode(&msg, &request);

    switch (request.command) {
    case MAV_CMD_COMPONENT_ARM_DISARM:
        if (request.param1 == 0.0f) {
            _mavBaseMode &= ~MAV_MODE_FLAG_SAFETY_ARMED;
        } else {
            _mavBaseMode |= MAV_MODE_FLAG_SAFETY_ARMED;
        }
        commandResult = MAV_RESULT_ACCEPTED;
        break;
    case MAV_CMD_PREFLIGHT_CALIBRATION:
        _handlePreFlightCalibration(request);
        commandResult = MAV_RESULT_ACCEPTED;
        break;
    case MAV_CMD_PREFLIGHT_STORAGE:
        commandResult = MAV_RESULT_ACCEPTED;
        break;
    case MAV_CMD_REQUEST_AUTOPILOT_CAPABILITIES:
        commandResult = MAV_RESULT_ACCEPTED;
        _respondWithAutopilotVersion();
        break;
    }

    mavlink_message_t commandAck;
    mavlink_msg_command_ack_pack_chan(_vehicleSystemId,
                                      _vehicleComponentId,
                                      mavlinkChannel(),
                                      &commandAck,
                                      request.command,
                                      commandResult);
    respondWithMavlinkMessage(commandAck);
}

void MockLink::_respondWithAutopilotVersion(void)
{
    mavlink_message_t msg;

    uint8_t customVersion[8] = { };
    uint32_t flightVersion = 0;
    if (_firmwareType == MAV_AUTOPILOT_ARDUPILOTMEGA) {
        flightVersion |= 3 << (8*3);
        flightVersion |= 3 << (8*2);
        flightVersion |= 0 << (8*1);
        flightVersion |= FIRMWARE_VERSION_TYPE_DEV << (8*0);
    } else if (_firmwareType == MAV_AUTOPILOT_PX4) {
        flightVersion |= 1 << (8*3);
        flightVersion |= 4 << (8*2);
        flightVersion |= 1 << (8*1);
        flightVersion |= FIRMWARE_VERSION_TYPE_DEV << (8*0);
    }

    mavlink_msg_autopilot_version_pack_chan(_vehicleSystemId,
                                            _vehicleComponentId,
                                            mavlinkChannel(),
                                            &msg,
                                            0,                               // capabilities,
                                            flightVersion,                   // flight_sw_version,
                                            0,                               // middleware_sw_version,
                                            0,                               // os_sw_version,
                                            0,                               // board_version,
                                            (uint8_t *)&customVersion,       // flight_custom_version,
                                            (uint8_t *)&customVersion,       // middleware_custom_version,
                                            (uint8_t *)&customVersion,       // os_custom_version,
                                            0,                               // vendor_id,
                                            0,                               // product_id,
                                            0);                              // uid
    respondWithMavlinkMessage(msg);
}

void MockLink::setMissionItemFailureMode(MockLinkMissionItemHandler::FailureMode_t failureMode)
{
    _missionItemHandler.setMissionItemFailureMode(failureMode);
}

void MockLink::_sendHomePosition(void)
{
    mavlink_message_t msg;

    float bogus[4];
    bogus[0] = 0.0f;
    bogus[1] = 0.0f;
    bogus[2] = 0.0f;
    bogus[3] = 0.0f;

    mavlink_msg_home_position_pack_chan(_vehicleSystemId,
                                        _vehicleComponentId,
                                        mavlinkChannel(),
                                        &msg,
                                        (int32_t)(_vehicleLatitude * 1E7),
                                        (int32_t)(_vehicleLongitude * 1E7),
                                        (int32_t)(_vehicleAltitude * 1000),
                                        0.0f, 0.0f, 0.0f,
                                        &bogus[0],
            0.0f, 0.0f, 0.0f);
    respondWithMavlinkMessage(msg);
}

void MockLink::_sendGpsRawInt(void)
{
    static uint64_t timeTick = 0;
    mavlink_message_t msg;

    mavlink_msg_gps_raw_int_pack_chan(_vehicleSystemId,
                                      _vehicleComponentId,
                                      mavlinkChannel(),
                                      &msg,
                                      timeTick++,                            // time since boot
                                      3,                                     // 3D fix
                                      (int32_t)(_vehicleLatitude  * 1E7),
                                      (int32_t)(_vehicleLongitude * 1E7),
                                      (int32_t)(_vehicleAltitude  * 1000),
                                      UINT16_MAX, UINT16_MAX,                // HDOP/VDOP not known
                                      UINT16_MAX,                            // velocity not known
                                      UINT16_MAX,                            // course over ground not known
                                      8);                                    // satellite count
    respondWithMavlinkMessage(msg);
}

void MockLink::_sendStatusTextMessages(void)
{
    struct StatusMessage {
        MAV_SEVERITY        severity;
        const char*         msg;
    };

    static const struct StatusMessage rgMessages[] = {
    { MAV_SEVERITY_INFO,        "#Testing audio output" },
    { MAV_SEVERITY_EMERGENCY,   "Status text emergency" },
    { MAV_SEVERITY_ALERT,       "Status text alert" },
    { MAV_SEVERITY_CRITICAL,    "Status text critical" },
    { MAV_SEVERITY_ERROR,       "Status text error" },
    { MAV_SEVERITY_WARNING,     "Status text warning" },
    { MAV_SEVERITY_NOTICE,      "Status text notice" },
    { MAV_SEVERITY_INFO,        "Status text info" },
    { MAV_SEVERITY_DEBUG,       "Status text debug" },
};

    for (size_t i=0; i<sizeof(rgMessages)/sizeof(rgMessages[0]); i++) {
        mavlink_message_t msg;
        const struct StatusMessage* status = &rgMessages[i];

        mavlink_msg_statustext_pack_chan(_vehicleSystemId,
                                         _vehicleComponentId,
                                         mavlinkChannel(),
                                         &msg,
                                         status->severity,
                                         status->msg);
        respondWithMavlinkMessage(msg);
    }
}

MockConfiguration::MockConfiguration(const QString& name)
    : LinkConfiguration(name)
    , _firmwareType(MAV_AUTOPILOT_PX4)
    , _vehicleType(MAV_TYPE_QUADROTOR)
    , _sendStatusText(false)
    , _failureMode(FailNone)
{

}

MockConfiguration::MockConfiguration(MockConfiguration* source)
    : LinkConfiguration(source)
{
    _firmwareType =     source->_firmwareType;
    _vehicleType =      source->_vehicleType;
    _sendStatusText =   source->_sendStatusText;
    _failureMode =      source->_failureMode;
}

void MockConfiguration::copyFrom(LinkConfiguration *source)
{
    LinkConfiguration::copyFrom(source);
    MockConfiguration* usource = dynamic_cast<MockConfiguration*>(source);

    if (!usource) {
        qWarning() << "dynamic_cast failed" << source << usource;
        return;
    }

    _firmwareType =     usource->_firmwareType;
    _vehicleType =      usource->_vehicleType;
    _sendStatusText =   usource->_sendStatusText;
    _failureMode =      usource->_failureMode;
}

void MockConfiguration::saveSettings(QSettings& settings, const QString& root)
{
    settings.beginGroup(root);
    settings.setValue(_firmwareTypeKey, (int)_firmwareType);
    settings.setValue(_vehicleTypeKey, (int)_vehicleType);
    settings.setValue(_sendStatusTextKey, _sendStatusText);
    settings.setValue(_failureModeKey, (int)_failureMode);
    settings.sync();
    settings.endGroup();
}

void MockConfiguration::loadSettings(QSettings& settings, const QString& root)
{
    settings.beginGroup(root);
    _firmwareType = (MAV_AUTOPILOT)settings.value(_firmwareTypeKey, (int)MAV_AUTOPILOT_PX4).toInt();
    _vehicleType = (MAV_TYPE)settings.value(_vehicleTypeKey, (int)MAV_TYPE_QUADROTOR).toInt();
    _sendStatusText = settings.value(_sendStatusTextKey, false).toBool();
    _failureMode = (FailureMode_t)settings.value(_failureModeKey, (int)FailNone).toInt();
    settings.endGroup();
}

void MockConfiguration::updateSettings()
{
    if (_link) {
        MockLink* ulink = dynamic_cast<MockLink*>(_link);
        if (ulink) {
            // Restart connect not supported
            qWarning() << "updateSettings not supported";
            //ulink->_restartConnection();
        }
    }
}

MockLink*  MockLink::_startMockLink(MockConfiguration* mockConfig)
{
    LinkManager* linkManager = qgcApp()->toolbox()->linkManager();

    mockConfig->setDynamic(true);
    linkManager->linkConfigurations()->append(mockConfig);

    return qobject_cast<MockLink*>(linkManager->createConnectedLink(mockConfig));
}

MockLink*  MockLink::startPX4MockLink(bool sendStatusText, MockConfiguration::FailureMode_t failureMode)
{
    MockConfiguration* mockConfig = new MockConfiguration("PX4 MockLink");

    mockConfig->setFirmwareType(MAV_AUTOPILOT_PX4);
    mockConfig->setVehicleType(MAV_TYPE_QUADROTOR);
    mockConfig->setSendStatusText(sendStatusText);
    mockConfig->setFailureMode(failureMode);

    return _startMockLink(mockConfig);
}

MockLink*  MockLink::startGenericMockLink(bool sendStatusText, MockConfiguration::FailureMode_t failureMode)
{
    MockConfiguration* mockConfig = new MockConfiguration("Generic MockLink");

    mockConfig->setFirmwareType(MAV_AUTOPILOT_GENERIC);
    mockConfig->setVehicleType(MAV_TYPE_QUADROTOR);
    mockConfig->setSendStatusText(sendStatusText);
    mockConfig->setFailureMode(failureMode);

    return _startMockLink(mockConfig);
}

MockLink*  MockLink::startAPMArduCopterMockLink(bool sendStatusText, MockConfiguration::FailureMode_t failureMode)
{
    MockConfiguration* mockConfig = new MockConfiguration("APM ArduCopter MockLink");

    mockConfig->setFirmwareType(MAV_AUTOPILOT_ARDUPILOTMEGA);
    mockConfig->setVehicleType(MAV_TYPE_QUADROTOR);
    mockConfig->setSendStatusText(sendStatusText);
    mockConfig->setFailureMode(failureMode);

    return _startMockLink(mockConfig);
}

MockLink*  MockLink::startAPMArduPlaneMockLink(bool sendStatusText, MockConfiguration::FailureMode_t failureMode)
{
    MockConfiguration* mockConfig = new MockConfiguration("APM ArduPlane MockLink");

    mockConfig->setFirmwareType(MAV_AUTOPILOT_ARDUPILOTMEGA);
    mockConfig->setVehicleType(MAV_TYPE_FIXED_WING);
    mockConfig->setSendStatusText(sendStatusText);
    mockConfig->setFailureMode(failureMode);

    return _startMockLink(mockConfig);
}

MockLink*  MockLink::startAPMArduSubMockLink(bool sendStatusText, MockConfiguration::FailureMode_t failureMode)
{
    MockConfiguration* mockConfig = new MockConfiguration("APM ArduSub MockLink");

    mockConfig->setFirmwareType(MAV_AUTOPILOT_ARDUPILOTMEGA);
    mockConfig->setVehicleType(MAV_TYPE_SUBMARINE);
    mockConfig->setSendStatusText(sendStatusText);
    mockConfig->setFailureMode(failureMode);

    return _startMockLink(mockConfig);
}

void MockLink::_sendRCChannels(void)
{
    mavlink_message_t   msg;

    mavlink_msg_rc_channels_pack_chan(_vehicleSystemId,
                                      _vehicleComponentId,
                                      mavlinkChannel(),
                                      &msg,
                                      0,                     // time_boot_ms
                                      8,                     // chancount
                                      1500,                  // chan1_raw
                                      1500,                  // chan2_raw
                                      1500,                  // chan3_raw
                                      1500,                  // chan4_raw
                                      1500,                  // chan5_raw
                                      1500,                  // chan6_raw
                                      1500,                  // chan7_raw
                                      1500,                  // chan8_raw
                                      UINT16_MAX, UINT16_MAX, UINT16_MAX, UINT16_MAX, UINT16_MAX, UINT16_MAX, UINT16_MAX, UINT16_MAX, UINT16_MAX, UINT16_MAX,
                                      0);                    // rssi

    respondWithMavlinkMessage(msg);

}

void MockLink::_handlePreFlightCalibration(const mavlink_command_long_t& request)
{
    const char* pCalMessage;
    static const char* gyroCalResponse = "[cal] calibration started: 2 gyro";
    static const char* magCalResponse = "[cal] calibration started: 2 mag";
    static const char* accelCalResponse = "[cal] calibration started: 2 accel";

    if (request.param1 == 1) {
        // Gyro cal
        pCalMessage = gyroCalResponse;
    } else if (request.param2 == 1) {
        // Mag cal
        pCalMessage = magCalResponse;
    } else if (request.param5 == 1) {
        // Accel cal
        pCalMessage = accelCalResponse;
    } else {
        return;
    }

    mavlink_message_t msg;
    mavlink_msg_statustext_pack_chan(_vehicleSystemId,
                                     _vehicleComponentId,
                                     mavlinkChannel(),
                                     &msg,
                                     MAV_SEVERITY_INFO,
                                     pCalMessage);
    respondWithMavlinkMessage(msg);
}

void MockLink::_handleLogRequestList(const mavlink_message_t& msg)
{
    mavlink_log_request_list_t request;

    mavlink_msg_log_request_list_decode(&msg, &request);

    if (request.start != 0 && request.end != 0xffff) {
        qWarning() << "MockLink::_handleLogRequestList cannot handle partial requests";
        return;
    }

    mavlink_message_t responseMsg;
    mavlink_msg_log_entry_pack_chan(_vehicleSystemId,
                                    _vehicleComponentId,
                                    mavlinkChannel(),
                                    &responseMsg,
                                    _logDownloadLogId,       // log id
                                    1,                       // num_logs
                                    1,                       // last_log_num
                                    0,                       // time_utc
                                    _logDownloadFileSize);   // size
    respondWithMavlinkMessage(responseMsg);
}

void MockLink::_handleLogRequestData(const mavlink_message_t& msg)
{
    mavlink_log_request_data_t request;

    mavlink_msg_log_request_data_decode(&msg, &request);

    if (_logDownloadFilename.isEmpty()) {
<<<<<<< HEAD
        #if !defined(__mobile__)
=======
        #ifdef UNITTEST_BUILD
>>>>>>> 92bf4bd5
        _logDownloadFilename = UnitTest::createRandomFile(_logDownloadFileSize);
        #endif
    }

    if (request.id != 0) {
        qWarning() << "MockLink::_handleLogRequestData id must be 0";
        return;
    }

    if (request.ofs > _logDownloadFileSize - 1) {
        qWarning() << "MockLink::_handleLogRequestData offset past end of file request.ofs:size" << request.ofs << _logDownloadFileSize;
        return;
    }

    // This will trigger _logDownloadWorker to send data
    _logDownloadCurrentOffset = request.ofs;
    if (request.ofs + request.count > _logDownloadFileSize) {
        request.count = _logDownloadFileSize - request.ofs;
    }
    _logDownloadBytesRemaining = request.count;
}

void MockLink::_logDownloadWorker(void)
{
    if (_logDownloadBytesRemaining != 0) {
        QFile file(_logDownloadFilename);
        if (file.open(QIODevice::ReadOnly)) {
            uint8_t buffer[MAVLINK_MSG_LOG_DATA_FIELD_DATA_LEN];

            qint64 bytesToRead = qMin(_logDownloadBytesRemaining, (uint32_t)MAVLINK_MSG_LOG_DATA_FIELD_DATA_LEN);
            Q_ASSERT(file.seek(_logDownloadCurrentOffset));
            Q_ASSERT(file.read((char *)buffer, bytesToRead) == bytesToRead);

            qDebug() << "MockLink::_logDownloadWorker" << _logDownloadCurrentOffset << _logDownloadBytesRemaining;

            mavlink_message_t responseMsg;
            mavlink_msg_log_data_pack_chan(_vehicleSystemId,
                                           _vehicleComponentId,
                                           mavlinkChannel(),
                                           &responseMsg,
                                           _logDownloadLogId,
                                           _logDownloadCurrentOffset,
                                           bytesToRead,
                                           &buffer[0]);
            respondWithMavlinkMessage(responseMsg);

            _logDownloadCurrentOffset += bytesToRead;
            _logDownloadBytesRemaining -= bytesToRead;

            file.close();
        } else {
            qWarning() << "MockLink::_logDownloadWorker open failed" << file.errorString();
        }
    }
}<|MERGE_RESOLUTION|>--- conflicted
+++ resolved
@@ -11,14 +11,9 @@
 #include "MockLink.h"
 #include "QGCLoggingCategory.h"
 #include "QGCApplication.h"
-<<<<<<< HEAD
-#if !defined(__mobile__)
-#include "UnitTest.h"
-=======
 
 #ifdef UNITTEST_BUILD
     #include "UnitTest.h"
->>>>>>> 92bf4bd5
 #endif
 
 #include <QTimer>
@@ -1166,11 +1161,7 @@
     mavlink_msg_log_request_data_decode(&msg, &request);
 
     if (_logDownloadFilename.isEmpty()) {
-<<<<<<< HEAD
-        #if !defined(__mobile__)
-=======
         #ifdef UNITTEST_BUILD
->>>>>>> 92bf4bd5
         _logDownloadFilename = UnitTest::createRandomFile(_logDownloadFileSize);
         #endif
     }
