/****************************************************************************
 *
 *   (c) 2009-2016 QGROUNDCONTROL PROJECT <http://www.qgroundcontrol.org>
 *
 * QGroundControl is licensed according to the terms in the file
 * COPYING.md in the root of the source code directory.
 *
 ****************************************************************************/

#ifndef ComplexMissionItem_H
#define ComplexMissionItem_H

#include "VisualMissionItem.h"
#include "QGCGeo.h"

class ComplexMissionItem : public VisualMissionItem
{
    Q_OBJECT

public:
    ComplexMissionItem(Vehicle* vehicle, bool flyView, QObject* parent);

    const ComplexMissionItem& operator=(const ComplexMissionItem& other);

    Q_PROPERTY(double   complexDistance     READ complexDistance    NOTIFY complexDistanceChanged)

    /// @return The distance covered the complex mission item in meters.
    /// Signals complexDistanceChanged
    virtual double complexDistance(void) const = 0;

<<<<<<< HEAD
    /// @return The item bounding cube
    /// Signals boundingCubeChanged
    virtual QGCGeoBoundingCube boundingCube(void) const { return QGCGeoBoundingCube(); }

    /// @return Amount of additional time delay in seconds needed to fly the complex item
    virtual double additionalTimeDelay(void) const { return 0; }

=======
>>>>>>> 33be72d3
    /// Load the complex mission item from Json
    ///     @param complexObject Complex mission item json object
    ///     @param sequenceNumber Sequence number for first MISSION_ITEM in survey
    ///     @param[out] errorString Error if load fails
    /// @return true: load success, false: load failed, errorString set
    virtual bool load(const QJsonObject& complexObject, int sequenceNumber, QString& errorString) = 0;

    /// Get the point of complex mission item furthest away from a coordinate
    ///     @param other QGeoCoordinate to which distance is calculated
    /// @return the greatest distance from any point of the complex item to some coordinate
    /// Signals greatestDistanceToChanged
    virtual double greatestDistanceTo(const QGeoCoordinate &other) const = 0;

    /// This mission item attribute specifies the type of the complex item.
    static const char* jsonComplexItemTypeKey;

    // Overrides from VisualMissionItem
    double additionalTimeDelay(void) const final { return 0; }


signals:
    void complexDistanceChanged     (void);
    void boundingCubeChanged        (void);
    void greatestDistanceToChanged  (void);
};

#endif<|MERGE_RESOLUTION|>--- conflicted
+++ resolved
@@ -28,16 +28,10 @@
     /// Signals complexDistanceChanged
     virtual double complexDistance(void) const = 0;
 
-<<<<<<< HEAD
     /// @return The item bounding cube
     /// Signals boundingCubeChanged
     virtual QGCGeoBoundingCube boundingCube(void) const { return QGCGeoBoundingCube(); }
 
-    /// @return Amount of additional time delay in seconds needed to fly the complex item
-    virtual double additionalTimeDelay(void) const { return 0; }
-
-=======
->>>>>>> 33be72d3
     /// Load the complex mission item from Json
     ///     @param complexObject Complex mission item json object
     ///     @param sequenceNumber Sequence number for first MISSION_ITEM in survey
