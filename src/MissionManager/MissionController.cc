/****************************************************************************
 *
 *   (c) 2009-2016 QGROUNDCONTROL PROJECT <http://www.qgroundcontrol.org>
 *
 * QGroundControl is licensed according to the terms in the file
 * COPYING.md in the root of the source code directory.
 *
 ****************************************************************************/


#include "MissionCommandUIInfo.h"
#include "MissionController.h"
#include "MultiVehicleManager.h"
#include "MissionManager.h"
#include "CoordinateVector.h"
#include "FirmwarePlugin.h"
#include "QGCApplication.h"
#include "SimpleMissionItem.h"
#include "SurveyComplexItem.h"
#include "FixedWingLandingComplexItem.h"
#include "StructureScanComplexItem.h"
#include "CorridorScanComplexItem.h"
#include "JsonHelper.h"
#include "ParameterManager.h"
#include "QGroundControlQmlGlobal.h"
#include "SettingsManager.h"
#include "AppSettings.h"
#include "MissionSettingsItem.h"
#include "QGCQGeoCoordinate.h"
#include "PlanMasterController.h"
#include "KML.h"

#ifndef __mobile__
#include "MainWindow.h"
#include "QGCQFileDialog.h"
#endif

#define UPDATE_TIMEOUT 5000 ///< How often we check for bounding box changes

QGC_LOGGING_CATEGORY(MissionControllerLog, "MissionControllerLog")

const char* MissionController::_settingsGroup =                 "MissionController";
const char* MissionController::_jsonFileTypeValue =             "Mission";
const char* MissionController::_jsonItemsKey =                  "items";
const char* MissionController::_jsonPlannedHomePositionKey =    "plannedHomePosition";
const char* MissionController::_jsonFirmwareTypeKey =           "firmwareType";
const char* MissionController::_jsonVehicleTypeKey =            "vehicleType";
const char* MissionController::_jsonCruiseSpeedKey =            "cruiseSpeed";
const char* MissionController::_jsonHoverSpeedKey =             "hoverSpeed";
const char* MissionController::_jsonParamsKey =                 "params";

// Deprecated V1 format keys
const char* MissionController::_jsonComplexItemsKey =           "complexItems";
const char* MissionController::_jsonMavAutopilotKey =           "MAV_AUTOPILOT";

const int   MissionController::_missionFileVersion =            2;

MissionController::MissionController(PlanMasterController* masterController, QObject *parent)
    : PlanElementController         (masterController, parent)
    , _missionManager               (_managerVehicle->missionManager())
<<<<<<< HEAD
=======
    , _missionItemCount             (0)
>>>>>>> a070fb9c
    , _visualItems                  (nullptr)
    , _settingsItem                 (nullptr)
    , _firstItemsFromVehicle        (false)
    , _itemsRequested               (false)
    , _inRecalcSequence             (false)
    , _surveyMissionItemName        (tr("Survey"))
    , _fwLandingMissionItemName     (tr("Fixed Wing Landing"))
    , _structureScanMissionItemName (tr("Structure Scan"))
    , _corridorScanMissionItemName  (tr("Corridor Scan"))
    , _appSettings                  (qgcApp()->toolbox()->settingsManager()->appSettings())
    , _progressPct                  (0)
    , _currentPlanViewIndex         (-1)
    , _currentPlanViewItem          (nullptr)
{
    _resetMissionFlightStatus();
    managerVehicleChanged(_managerVehicle);
    _updateTimer.setSingleShot(true);
    connect(&_updateTimer, &QTimer::timeout, this, &MissionController::_updateTimeout);
}

MissionController::~MissionController()
{

}

void MissionController::_resetMissionFlightStatus(void)
{
    _missionFlightStatus.totalDistance =        0.0;
    _missionFlightStatus.maxTelemetryDistance = 0.0;
    _missionFlightStatus.totalTime =            0.0;
    _missionFlightStatus.hoverTime =            0.0;
    _missionFlightStatus.cruiseTime =           0.0;
    _missionFlightStatus.hoverDistance =        0.0;
    _missionFlightStatus.cruiseDistance =       0.0;
    _missionFlightStatus.cruiseSpeed =          _controllerVehicle->defaultCruiseSpeed();
    _missionFlightStatus.hoverSpeed =           _controllerVehicle->defaultHoverSpeed();
    _missionFlightStatus.vehicleSpeed =         _controllerVehicle->multiRotor() || _managerVehicle->vtol() ? _missionFlightStatus.hoverSpeed : _missionFlightStatus.cruiseSpeed;
    _missionFlightStatus.vehicleYaw =           0.0;
    _missionFlightStatus.gimbalYaw =            std::numeric_limits<double>::quiet_NaN();
    _missionFlightStatus.gimbalPitch =          std::numeric_limits<double>::quiet_NaN();

    // Battery information

    _missionFlightStatus.mAhBattery =           0;
    _missionFlightStatus.hoverAmps =            0;
    _missionFlightStatus.cruiseAmps =           0;
    _missionFlightStatus.ampMinutesAvailable =  0;
    _missionFlightStatus.hoverAmpsTotal =       0;
    _missionFlightStatus.cruiseAmpsTotal =      0;
    _missionFlightStatus.batteryChangePoint =   -1;
    _missionFlightStatus.batteriesRequired =    -1;

    _controllerVehicle->firmwarePlugin()->batteryConsumptionData(_controllerVehicle, _missionFlightStatus.mAhBattery, _missionFlightStatus.hoverAmps, _missionFlightStatus.cruiseAmps);
    if (_missionFlightStatus.mAhBattery != 0) {
        double batteryPercentRemainingAnnounce = qgcApp()->toolbox()->settingsManager()->appSettings()->batteryPercentRemainingAnnounce()->rawValue().toDouble();
        _missionFlightStatus.ampMinutesAvailable = static_cast<double>(_missionFlightStatus.mAhBattery) / 1000.0 * 60.0 * ((100.0 - batteryPercentRemainingAnnounce) / 100.0);
    }

    emit missionDistanceChanged(_missionFlightStatus.totalDistance);
    emit missionTimeChanged();
    emit missionHoverDistanceChanged(_missionFlightStatus.hoverDistance);
    emit missionCruiseDistanceChanged(_missionFlightStatus.cruiseDistance);
    emit missionHoverTimeChanged();
    emit missionCruiseTimeChanged();
    emit missionMaxTelemetryChanged(_missionFlightStatus.maxTelemetryDistance);
    emit batteryChangePointChanged(_missionFlightStatus.batteryChangePoint);
    emit batteriesRequiredChanged(_missionFlightStatus.batteriesRequired);

}

void MissionController::start(bool flyView)
{
    qCDebug(MissionControllerLog) << "start flyView" << flyView;

    PlanElementController::start(flyView);
    _init();
}

void MissionController::_init(void)
{
    // We start with an empty mission
    _visualItems = new QmlObjectListModel(this);
    _addMissionSettings(_visualItems, false /* addToCenter */);
    _initAllVisualItems();
}

// Called when new mission items have completed downloading from Vehicle
void MissionController::_newMissionItemsAvailableFromVehicle(bool removeAllRequested)
{
    qCDebug(MissionControllerLog) << "_newMissionItemsAvailableFromVehicle flyView:count" << _flyView << _missionManager->missionItems().count();

    // Fly view always reloads on _loadComplete
    // Plan view only reloads on _loadComplete if specifically requested
    if (_flyView || removeAllRequested || _itemsRequested || _visualItems->count() <= 1) {
        // Fly Mode (accept if):
        //      - Always accepts new items from the vehicle so Fly view is kept up to date
        // Edit Mode (accept if):
        //      - Remove all was requested from Fly view (clear mission on flight end)
        //      - A load from vehicle was manually requested
        //      - The initial automatic load from a vehicle completed and the current editor is empty

        QmlObjectListModel* newControllerMissionItems = new QmlObjectListModel(this);
        const QList<MissionItem*>& newMissionItems = _missionManager->missionItems();
        qCDebug(MissionControllerLog) << "loading from vehicle: count"<< newMissionItems.count();

        _missionItemCount = newMissionItems.count();
        emit missionItemCountChanged(_missionItemCount);

        int i = 0;
        if (_controllerVehicle->firmwarePlugin()->sendHomePositionToVehicle() && newMissionItems.count() != 0) {
            // First item is fake home position
            _addMissionSettings(newControllerMissionItems, false /* addToCenter */);
            MissionSettingsItem* settingsItem = newControllerMissionItems->value<MissionSettingsItem*>(0);
            if (!settingsItem) {
                qWarning() << "First item is not settings item";
                return;
            }
            MissionItem* fakeHomeItem = newMissionItems[0];
            if (fakeHomeItem->coordinate().latitude() != 0 || fakeHomeItem->coordinate().longitude() != 0) {
                settingsItem->setCoordinate(fakeHomeItem->coordinate());
            }
            i = 1;
        }

        for (; i < newMissionItems.count(); i++) {
            const MissionItem* missionItem = newMissionItems[i];
            newControllerMissionItems->append(new SimpleMissionItem(_controllerVehicle, _flyView, *missionItem, this));
        }

        _deinitAllVisualItems();
        _visualItems->deleteLater();
        _settingsItem = nullptr;
        _visualItems  = nullptr;
        _updateContainsItems(); // This will clear containsItems which will be set again below. This will re-pop Start Mission confirmation.
        _visualItems = newControllerMissionItems;

        if (!_controllerVehicle->firmwarePlugin()->sendHomePositionToVehicle() || _visualItems->count() == 0) {
            _addMissionSettings(_visualItems, !_flyView && _visualItems->count() > 0 /* addToCenter */);
        }

        MissionController::_scanForAdditionalSettings(_visualItems, _controllerVehicle);

        _initAllVisualItems();
        _updateContainsItems();
        emit newItemsFromVehicle();
    }
    _itemsRequested = false;
}

void MissionController::loadFromVehicle(void)
{
    if (_masterController->offline()) {
        qCWarning(MissionControllerLog) << "MissionControllerLog::loadFromVehicle called while offline";
    } else if (syncInProgress()) {
        qCWarning(MissionControllerLog) << "MissionControllerLog::loadFromVehicle called while syncInProgress";
    } else {
        _itemsRequested = true;
        _managerVehicle->missionManager()->loadFromVehicle();
    }
}

void MissionController::_warnIfTerrainFrameUsed(void)
{
    for (int i=1; i<_visualItems->count(); i++) {
        SimpleMissionItem* simpleItem = qobject_cast<SimpleMissionItem*>(_visualItems->get(i));
        if (simpleItem && simpleItem->altitudeMode() == SimpleMissionItem::AltitudeTerrainFrame) {
            qgcApp()->showMessage(tr("Warning: You are using MAV_FRAME_GLOBAL_TERRAIN_ALT in a mission. %1 does not support sending terrain tiles to vehicle.").arg(qgcApp()->applicationName()));
            break;
        }
    }
}

void MissionController::sendToVehicle(void)
{
    if (_masterController->offline()) {
        qCWarning(MissionControllerLog) << "MissionControllerLog::sendToVehicle called while offline";
    } else if (syncInProgress()) {
        qCWarning(MissionControllerLog) << "MissionControllerLog::sendToVehicle called while syncInProgress";
    } else {
        qCDebug(MissionControllerLog) << "MissionControllerLog::sendToVehicle";
        _warnIfTerrainFrameUsed();
        if (_visualItems->count() == 1) {
            // This prevents us from sending a possibly bogus home position to the vehicle
            QmlObjectListModel emptyModel;
            sendItemsToVehicle(_managerVehicle, &emptyModel);
        } else {
            sendItemsToVehicle(_managerVehicle, _visualItems);
        }
        setDirty(false);
    }
}

/// Converts from visual items to MissionItems
///     @param missionItemParent QObject parent for newly allocated MissionItems
/// @return true: Mission end action was added to end of list
bool MissionController::_convertToMissionItems(QmlObjectListModel* visualMissionItems, QList<MissionItem*>& rgMissionItems, QObject* missionItemParent)
{
    if (visualMissionItems->count() == 0) {
        return false;
    }

    bool endActionSet = false;
    int lastSeqNum = 0;

    for (int i=0; i<visualMissionItems->count(); i++) {
        VisualMissionItem* visualItem = qobject_cast<VisualMissionItem*>(visualMissionItems->get(i));

        lastSeqNum = visualItem->lastSequenceNumber();
        visualItem->appendMissionItems(rgMissionItems, missionItemParent);

        qCDebug(MissionControllerLog) << "_convertToMissionItems seqNum:lastSeqNum:command"
                                      << visualItem->sequenceNumber()
                                      << lastSeqNum
                                      << visualItem->commandName();
    }

    // Mission settings has a special case for end mission action
    MissionSettingsItem* settingsItem = visualMissionItems->value<MissionSettingsItem*>(0);
    if (settingsItem) {
        endActionSet = settingsItem->addMissionEndAction(rgMissionItems, lastSeqNum + 1, missionItemParent);
    }

    return endActionSet;
}

void MissionController::convertToKMLDocument(QDomDocument& document)
{
    QObject*            deleteParent = new QObject();
    QList<MissionItem*> rgMissionItems;

    _convertToMissionItems(_visualItems, rgMissionItems, deleteParent);
    if (rgMissionItems.count() == 0) {
        return;
    }

    const double homePositionAltitude = _settingsItem->coordinate().altitude();

    QString coord;
    QStringList coords;
    // Drop home position
    bool dropPoint = true;
    for(const auto& item : rgMissionItems) {
        if(dropPoint) {
            dropPoint = false;
            continue;
        }
        const MissionCommandUIInfo* uiInfo = \
                qgcApp()->toolbox()->missionCommandTree()->getUIInfo(_controllerVehicle, item->command());

        if (uiInfo && uiInfo->specifiesCoordinate() && !uiInfo->isStandaloneCoordinate()) {
            double amslAltitude = item->param7() + (item->frame() == MAV_FRAME_GLOBAL ? 0 : homePositionAltitude);
            coord = QString::number(item->param6(),'f',7) \
                    + "," \
                    + QString::number(item->param5(),'f',7) \
                    + "," \
                    + QString::number(amslAltitude,'f',2);
            coords.append(coord);
        }
    }

    deleteParent->deleteLater();

    Kml kml;
    kml.points(coords);
    kml.save(document);
}

void MissionController::sendItemsToVehicle(Vehicle* vehicle, QmlObjectListModel* visualMissionItems)
{
    if (vehicle) {
        QList<MissionItem*> rgMissionItems;

        _convertToMissionItems(visualMissionItems, rgMissionItems, vehicle);

        // PlanManager takes control of MissionItems so no need to delete
        vehicle->missionManager()->writeMissionItems(rgMissionItems);
    }
}

int MissionController::_nextSequenceNumber(void)
{
    if (_visualItems->count() == 0) {
        qWarning() << "Internal error: Empty visual item list";
        return 0;
    } else {
        VisualMissionItem* lastItem = _visualItems->value<VisualMissionItem*>(_visualItems->count() - 1);
        return lastItem->lastSequenceNumber() + 1;
    }
}

int MissionController::insertSimpleMissionItem(QGeoCoordinate coordinate, int i)
{
    int sequenceNumber = _nextSequenceNumber();
    SimpleMissionItem * newItem = new SimpleMissionItem(_controllerVehicle, _flyView, this);
    newItem->setSequenceNumber(sequenceNumber);
    newItem->setCoordinate(coordinate);
    newItem->setCommand(MAV_CMD_NAV_WAYPOINT);
    _initVisualItem(newItem);
    if (_visualItems->count() == 1 && (_controllerVehicle->fixedWing() || _controllerVehicle->vtol() || _controllerVehicle->multiRotor())) {
        MAV_CMD takeoffCmd = _controllerVehicle->vtol() ? MAV_CMD_NAV_VTOL_TAKEOFF : MAV_CMD_NAV_TAKEOFF;
        if (_controllerVehicle->firmwarePlugin()->supportedMissionCommands().contains(takeoffCmd)) {
            newItem->setCommand(takeoffCmd);
        }
    }
    if (newItem->specifiesAltitude()) {
        double  prevAltitude;
        int     prevAltitudeMode;

        if (_findPreviousAltitude(i, &prevAltitude, &prevAltitudeMode)) {
            newItem->altitude()->setRawValue(prevAltitude);
            newItem->setAltitudeMode(static_cast<SimpleMissionItem::AltitudeMode>(prevAltitudeMode));
        }
    }
    newItem->setMissionFlightStatus(_missionFlightStatus);
    _visualItems->insert(i, newItem);

    _recalcAll();
    return newItem->sequenceNumber();
}

int MissionController::insertROIMissionItem(QGeoCoordinate coordinate, int i)
{
    int sequenceNumber = _nextSequenceNumber();
    SimpleMissionItem * newItem = new SimpleMissionItem(_controllerVehicle, _flyView, this);
    newItem->setSequenceNumber(sequenceNumber);
    newItem->setCommand((_controllerVehicle->firmwarePlugin()->supportedMissionCommands().contains(MAV_CMD_DO_SET_ROI_LOCATION) ?
        MAV_CMD_DO_SET_ROI_LOCATION :
        MAV_CMD_DO_SET_ROI));
    _initVisualItem(newItem);
    newItem->setCoordinate(coordinate);

    double  prevAltitude;
    int     prevAltitudeMode;

    if (_findPreviousAltitude(i, &prevAltitude, &prevAltitudeMode)) {
        newItem->altitude()->setRawValue(prevAltitude);
        newItem->setAltitudeMode(static_cast<SimpleMissionItem::AltitudeMode>(prevAltitudeMode));
    }
    _visualItems->insert(i, newItem);

    _recalcAll();

    return newItem->sequenceNumber();
}

int MissionController::insertComplexMissionItem(QString itemName, QGeoCoordinate mapCenterCoordinate, int i)
{
    ComplexMissionItem* newItem;

    int sequenceNumber = _nextSequenceNumber();
    if (itemName == _surveyMissionItemName) {
        newItem = new SurveyComplexItem(_controllerVehicle, _flyView, QString() /* kmlFile */, _visualItems /* parent */);
        newItem->setCoordinate(mapCenterCoordinate);
    } else if (itemName == _fwLandingMissionItemName) {
        newItem = new FixedWingLandingComplexItem(_controllerVehicle, _flyView, _visualItems /* parent */);
    } else if (itemName == _structureScanMissionItemName) {
        newItem = new StructureScanComplexItem(_controllerVehicle, _flyView, QString() /* kmlFile */, _visualItems /* parent */);
    } else if (itemName == _corridorScanMissionItemName) {
        newItem = new CorridorScanComplexItem(_controllerVehicle, _flyView, QString() /* kmlFile */, _visualItems /* parent */);
    } else {
        qWarning() << "Internal error: Unknown complex item:" << itemName;
        return sequenceNumber;
    }

    return _insertComplexMissionItemWorker(newItem, i);
}

int MissionController::insertComplexMissionItemFromKML(QString itemName, QString kmlFile, int i)
{
    ComplexMissionItem* newItem;

    if (itemName == _surveyMissionItemName) {
        newItem = new SurveyComplexItem(_controllerVehicle, _flyView, kmlFile, _visualItems);
    } else if (itemName == _structureScanMissionItemName) {
        newItem = new StructureScanComplexItem(_controllerVehicle, _flyView, kmlFile, _visualItems);
    } else if (itemName == _corridorScanMissionItemName) {
        newItem = new CorridorScanComplexItem(_controllerVehicle, _flyView, kmlFile, _visualItems);
    } else {
        qWarning() << "Internal error: Unknown complex item:" << itemName;
        return _nextSequenceNumber();
    }

    return _insertComplexMissionItemWorker(newItem, i);
}

int MissionController::_insertComplexMissionItemWorker(ComplexMissionItem* complexItem, int i)
{
    int sequenceNumber = _nextSequenceNumber();
    bool surveyStyleItem = qobject_cast<SurveyComplexItem*>(complexItem) || qobject_cast<CorridorScanComplexItem*>(complexItem);

    if (surveyStyleItem) {
        bool rollSupported  = false;
        bool pitchSupported = false;
        bool yawSupported   = false;

        // If the vehicle is known to have a gimbal then we automatically point the gimbal straight down if not already set

        MissionSettingsItem* settingsItem = _visualItems->value<MissionSettingsItem*>(0);
        CameraSection* cameraSection = settingsItem->cameraSection();

        // Set camera to photo mode (leave alone if user already specified)
        if (cameraSection->cameraModeSupported() && !cameraSection->specifyCameraMode()) {
            cameraSection->setSpecifyCameraMode(true);
            cameraSection->cameraMode()->setRawValue(CAMERA_MODE_IMAGE_SURVEY);
        }

        // Point gimbal straight down
        if (_controllerVehicle->firmwarePlugin()->hasGimbal(_controllerVehicle, rollSupported, pitchSupported, yawSupported) && pitchSupported) {
            // If the user already specified a gimbal angle leave it alone
            if (!cameraSection->specifyGimbal()) {
                cameraSection->setSpecifyGimbal(true);
                cameraSection->gimbalPitch()->setRawValue(-90.0);
            }
        }
    }

    complexItem->setSequenceNumber(sequenceNumber);
    _initVisualItem(complexItem);

    if (i == -1) {
        _visualItems->append(complexItem);
    } else {
        _visualItems->insert(i, complexItem);
    }

    //-- Keep track of bounding box changes in complex items
    if(!complexItem->isSimpleItem()) {
        connect(complexItem, &ComplexMissionItem::boundingCubeChanged, this, &MissionController::_complexBoundingBoxChanged);
    }
    _recalcAll();

    return complexItem->sequenceNumber();
}

void MissionController::removeMissionItem(int index)
{
    if (index <= 0 || index >= _visualItems->count()) {
        qWarning() << "MissionController::removeMissionItem called with bad index - count:index" << _visualItems->count() << index;
        return;
    }

    bool removeSurveyStyle = _visualItems->value<SurveyComplexItem*>(index) || _visualItems->value<CorridorScanComplexItem*>(index);
    VisualMissionItem* item = qobject_cast<VisualMissionItem*>(_visualItems->removeAt(index));

    _deinitVisualItem(item);
    item->deleteLater();

    if (removeSurveyStyle) {
        // Determine if the mission still has another survey style item in it
        bool foundSurvey = false;
        for (int i=1; i<_visualItems->count(); i++) {
            if (_visualItems->value<SurveyComplexItem*>(i) || _visualItems->value<CorridorScanComplexItem*>(i)) {
                foundSurvey = true;
                break;
            }
        }

        // If there is no longer a survey item in the mission remove added commands
        if (!foundSurvey) {
            bool rollSupported = false;
            bool pitchSupported = false;
            bool yawSupported = false;
            MissionSettingsItem* settingsItem = _visualItems->value<MissionSettingsItem*>(0);
            CameraSection* cameraSection = settingsItem->cameraSection();
            if (_controllerVehicle->firmwarePlugin()->hasGimbal(_controllerVehicle, rollSupported, pitchSupported, yawSupported) && pitchSupported) {
                if (cameraSection->specifyGimbal() && cameraSection->gimbalPitch()->rawValue().toDouble() == -90.0 && cameraSection->gimbalYaw()->rawValue().toDouble() == 0.0) {
                    cameraSection->setSpecifyGimbal(false);
                }
            }
            if (cameraSection->cameraModeSupported() && cameraSection->specifyCameraMode() && cameraSection->cameraMode()->rawValue().toInt() == 0) {
                cameraSection->setSpecifyCameraMode(false);
            }
        }
    }

    _recalcAll();
    setDirty(true);
}

void MissionController::removeAll(void)
{
    if (_visualItems) {
        _deinitAllVisualItems();
        _visualItems->clearAndDeleteContents();
        _visualItems->deleteLater();
        _settingsItem = nullptr;
        _visualItems = new QmlObjectListModel(this);
        _addMissionSettings(_visualItems, false /* addToCenter */);
        _initAllVisualItems();
        setDirty(true);
        _resetMissionFlightStatus();
    }
}

bool MissionController::_loadJsonMissionFileV1(const QJsonObject& json, QmlObjectListModel* visualItems, QString& errorString)
{
    // Validate root object keys
    QList<JsonHelper::KeyValidateInfo> rootKeyInfoList = {
        { _jsonPlannedHomePositionKey,      QJsonValue::Object, true },
        { _jsonItemsKey,                    QJsonValue::Array,  true },
        { _jsonMavAutopilotKey,             QJsonValue::Double, true },
        { _jsonComplexItemsKey,             QJsonValue::Array,  true },
    };
    if (!JsonHelper::validateKeys(json, rootKeyInfoList, errorString)) {
        return false;
    }

    // Read complex items
    QList<SurveyComplexItem*> surveyItems;
    QJsonArray complexArray(json[_jsonComplexItemsKey].toArray());
    qCDebug(MissionControllerLog) << "Json load: complex item count" << complexArray.count();
    for (int i=0; i<complexArray.count(); i++) {
        const QJsonValue& itemValue = complexArray[i];

        if (!itemValue.isObject()) {
            errorString = QStringLiteral("Mission item is not an object");
            return false;
        }

        SurveyComplexItem* item = new SurveyComplexItem(_controllerVehicle, _flyView, QString() /* kmlFile */, visualItems /* parent */);
        const QJsonObject itemObject = itemValue.toObject();
        if (item->load(itemObject, itemObject["id"].toInt(), errorString)) {
            surveyItems.append(item);
        } else {
            return false;
        }
    }

    // Read simple items, interspersing complex items into the full list

    int nextSimpleItemIndex= 0;
    int nextComplexItemIndex= 0;
    int nextSequenceNumber = 1; // Start with 1 since home is in 0
    QJsonArray itemArray(json[_jsonItemsKey].toArray());

    qCDebug(MissionControllerLog) << "Json load: simple item loop start simpleItemCount:ComplexItemCount" << itemArray.count() << surveyItems.count();
    do {
        qCDebug(MissionControllerLog) << "Json load: simple item loop nextSimpleItemIndex:nextComplexItemIndex:nextSequenceNumber" << nextSimpleItemIndex << nextComplexItemIndex << nextSequenceNumber;

        // If there is a complex item that should be next in sequence add it in
        if (nextComplexItemIndex < surveyItems.count()) {
            SurveyComplexItem* complexItem = surveyItems[nextComplexItemIndex];

            if (complexItem->sequenceNumber() == nextSequenceNumber) {
                qCDebug(MissionControllerLog) << "Json load: injecting complex item expectedSequence:actualSequence:" << nextSequenceNumber << complexItem->sequenceNumber();
                visualItems->append(complexItem);
                nextSequenceNumber = complexItem->lastSequenceNumber() + 1;
                nextComplexItemIndex++;
                continue;
            }
        }

        // Add the next available simple item
        if (nextSimpleItemIndex < itemArray.count()) {
            const QJsonValue& itemValue = itemArray[nextSimpleItemIndex++];

            if (!itemValue.isObject()) {
                errorString = QStringLiteral("Mission item is not an object");
                return false;
            }

            const QJsonObject itemObject = itemValue.toObject();
            SimpleMissionItem* item = new SimpleMissionItem(_controllerVehicle, _flyView, visualItems);
            if (item->load(itemObject, itemObject["id"].toInt(), errorString)) {
                qCDebug(MissionControllerLog) << "Json load: adding simple item expectedSequence:actualSequence" << nextSequenceNumber << item->sequenceNumber();
                nextSequenceNumber = item->lastSequenceNumber() + 1;
                visualItems->append(item);
            } else {
                return false;
            }
        }
    } while (nextSimpleItemIndex < itemArray.count() || nextComplexItemIndex < surveyItems.count());

    if (json.contains(_jsonPlannedHomePositionKey)) {
        SimpleMissionItem* item = new SimpleMissionItem(_controllerVehicle, _flyView, visualItems);

        if (item->load(json[_jsonPlannedHomePositionKey].toObject(), 0, errorString)) {
            MissionSettingsItem* settingsItem = new MissionSettingsItem(_controllerVehicle, _flyView, visualItems);
            settingsItem->setCoordinate(item->coordinate());
            visualItems->insert(0, settingsItem);
            item->deleteLater();
        } else {
            return false;
        }
    } else {
        _addMissionSettings(visualItems, true /* addToCenter */);
    }

    return true;
}

bool MissionController::_loadJsonMissionFileV2(const QJsonObject& json, QmlObjectListModel* visualItems, QString& errorString)
{
    // Validate root object keys
    QList<JsonHelper::KeyValidateInfo> rootKeyInfoList = {
        { _jsonPlannedHomePositionKey,      QJsonValue::Array,  true },
        { _jsonItemsKey,                    QJsonValue::Array,  true },
        { _jsonFirmwareTypeKey,             QJsonValue::Double, true },
        { _jsonVehicleTypeKey,              QJsonValue::Double, false },
        { _jsonCruiseSpeedKey,              QJsonValue::Double, false },
        { _jsonHoverSpeedKey,               QJsonValue::Double, false },
    };
    if (!JsonHelper::validateKeys(json, rootKeyInfoList, errorString)) {
        return false;
    }

    qCDebug(MissionControllerLog) << "MissionController::_loadJsonMissionFileV2 itemCount:" << json[_jsonItemsKey].toArray().count();

    // Mission Settings
    AppSettings* appSettings = qgcApp()->toolbox()->settingsManager()->appSettings();

    if (_masterController->offline()) {
        // We only update if offline since if we are online we use the online vehicle settings
        appSettings->offlineEditingFirmwareType()->setRawValue(AppSettings::offlineEditingFirmwareTypeFromFirmwareType(static_cast<MAV_AUTOPILOT>(json[_jsonFirmwareTypeKey].toInt())));
        if (json.contains(_jsonVehicleTypeKey)) {
            appSettings->offlineEditingVehicleType()->setRawValue(AppSettings::offlineEditingVehicleTypeFromVehicleType(static_cast<MAV_TYPE>(json[_jsonVehicleTypeKey].toInt())));
        }
    }
    if (json.contains(_jsonCruiseSpeedKey)) {
        appSettings->offlineEditingCruiseSpeed()->setRawValue(json[_jsonCruiseSpeedKey].toDouble());
    }
    if (json.contains(_jsonHoverSpeedKey)) {
        appSettings->offlineEditingHoverSpeed()->setRawValue(json[_jsonHoverSpeedKey].toDouble());
    }

    QGeoCoordinate homeCoordinate;
    if (!JsonHelper::loadGeoCoordinate(json[_jsonPlannedHomePositionKey], true /* altitudeRequired */, homeCoordinate, errorString)) {
        return false;
    }
    MissionSettingsItem* settingsItem = new MissionSettingsItem(_controllerVehicle, _flyView, visualItems);
    settingsItem->setCoordinate(homeCoordinate);
    visualItems->insert(0, settingsItem);
    qCDebug(MissionControllerLog) << "plannedHomePosition" << homeCoordinate;

    // Read mission items

    int nextSequenceNumber = 1; // Start with 1 since home is in 0
    const QJsonArray rgMissionItems(json[_jsonItemsKey].toArray());
    for (int i=0; i<rgMissionItems.count(); i++) {
        // Convert to QJsonObject
        const QJsonValue& itemValue = rgMissionItems[i];
        if (!itemValue.isObject()) {
            errorString = tr("Mission item %1 is not an object").arg(i);
            return false;
        }
        const QJsonObject itemObject = itemValue.toObject();

        // Load item based on type

        QList<JsonHelper::KeyValidateInfo> itemKeyInfoList = {
            { VisualMissionItem::jsonTypeKey,  QJsonValue::String, true },
        };
        if (!JsonHelper::validateKeys(itemObject, itemKeyInfoList, errorString)) {
            return false;
        }
        QString itemType = itemObject[VisualMissionItem::jsonTypeKey].toString();

        if (itemType == VisualMissionItem::jsonTypeSimpleItemValue) {
            SimpleMissionItem* simpleItem = new SimpleMissionItem(_controllerVehicle, _flyView, visualItems);
            if (simpleItem->load(itemObject, nextSequenceNumber, errorString)) {
                qCDebug(MissionControllerLog) << "Loading simple item: nextSequenceNumber:command" << nextSequenceNumber << simpleItem->command();
                nextSequenceNumber = simpleItem->lastSequenceNumber() + 1;
                visualItems->append(simpleItem);
            } else {
                return false;
            }
        } else if (itemType == VisualMissionItem::jsonTypeComplexItemValue) {
            QList<JsonHelper::KeyValidateInfo> complexItemKeyInfoList = {
                { ComplexMissionItem::jsonComplexItemTypeKey,  QJsonValue::String, true },
            };
            if (!JsonHelper::validateKeys(itemObject, complexItemKeyInfoList, errorString)) {
                return false;
            }
            QString complexItemType = itemObject[ComplexMissionItem::jsonComplexItemTypeKey].toString();

            if (complexItemType == SurveyComplexItem::jsonComplexItemTypeValue) {
                qCDebug(MissionControllerLog) << "Loading Survey: nextSequenceNumber" << nextSequenceNumber;
                SurveyComplexItem* surveyItem = new SurveyComplexItem(_controllerVehicle, _flyView, QString() /* kmlFile */, visualItems);
                if (!surveyItem->load(itemObject, nextSequenceNumber++, errorString)) {
                    return false;
                }
                nextSequenceNumber = surveyItem->lastSequenceNumber() + 1;
                qCDebug(MissionControllerLog) << "Survey load complete: nextSequenceNumber" << nextSequenceNumber;
                visualItems->append(surveyItem);
            } else if (complexItemType == FixedWingLandingComplexItem::jsonComplexItemTypeValue) {
                qCDebug(MissionControllerLog) << "Loading Fixed Wing Landing Pattern: nextSequenceNumber" << nextSequenceNumber;
                FixedWingLandingComplexItem* landingItem = new FixedWingLandingComplexItem(_controllerVehicle, _flyView, visualItems);
                if (!landingItem->load(itemObject, nextSequenceNumber++, errorString)) {
                    return false;
                }
                nextSequenceNumber = landingItem->lastSequenceNumber() + 1;
                qCDebug(MissionControllerLog) << "FW Landing Pattern load complete: nextSequenceNumber" << nextSequenceNumber;
                visualItems->append(landingItem);
            } else if (complexItemType == StructureScanComplexItem::jsonComplexItemTypeValue) {
                qCDebug(MissionControllerLog) << "Loading Structure Scan: nextSequenceNumber" << nextSequenceNumber;
                StructureScanComplexItem* structureItem = new StructureScanComplexItem(_controllerVehicle, _flyView, QString() /* kmlFile */, visualItems);
                if (!structureItem->load(itemObject, nextSequenceNumber++, errorString)) {
                    return false;
                }
                nextSequenceNumber = structureItem->lastSequenceNumber() + 1;
                qCDebug(MissionControllerLog) << "Structure Scan load complete: nextSequenceNumber" << nextSequenceNumber;
                visualItems->append(structureItem);
            } else if (complexItemType == CorridorScanComplexItem::jsonComplexItemTypeValue) {
                qCDebug(MissionControllerLog) << "Loading Corridor Scan: nextSequenceNumber" << nextSequenceNumber;
                CorridorScanComplexItem* corridorItem = new CorridorScanComplexItem(_controllerVehicle, _flyView, QString() /* kmlFile */, visualItems);
                if (!corridorItem->load(itemObject, nextSequenceNumber++, errorString)) {
                    return false;
                }
                nextSequenceNumber = corridorItem->lastSequenceNumber() + 1;
                qCDebug(MissionControllerLog) << "Corridor Scan load complete: nextSequenceNumber" << nextSequenceNumber;
                visualItems->append(corridorItem);
            } else if (complexItemType == MissionSettingsItem::jsonComplexItemTypeValue) {
                qCDebug(MissionControllerLog) << "Loading Mission Settings: nextSequenceNumber" << nextSequenceNumber;
                MissionSettingsItem* settingsItem = new MissionSettingsItem(_controllerVehicle, _flyView, visualItems);
                if (!settingsItem->load(itemObject, nextSequenceNumber++, errorString)) {
                    return false;
                }
                nextSequenceNumber = settingsItem->lastSequenceNumber() + 1;
                qCDebug(MissionControllerLog) << "Mission Settings load complete: nextSequenceNumber" << nextSequenceNumber;
                visualItems->append(settingsItem);
            } else {
                errorString = tr("Unsupported complex item type: %1").arg(complexItemType);
            }
        } else {
            errorString = tr("Unknown item type: %1").arg(itemType);
            return false;
        }
    }

    // Fix up the DO_JUMP commands jump sequence number by finding the item with the matching doJumpId
    for (int i=0; i<visualItems->count(); i++) {
        if (visualItems->value<VisualMissionItem*>(i)->isSimpleItem()) {
            SimpleMissionItem* doJumpItem = visualItems->value<SimpleMissionItem*>(i);
            if (doJumpItem->command() == MAV_CMD_DO_JUMP) {
                bool found = false;
                int findDoJumpId = static_cast<int>(doJumpItem->missionItem().param1());
                for (int j=0; j<visualItems->count(); j++) {
                    if (visualItems->value<VisualMissionItem*>(j)->isSimpleItem()) {
                        SimpleMissionItem* targetItem = visualItems->value<SimpleMissionItem*>(j);
                        if (targetItem->missionItem().doJumpId() == findDoJumpId) {
                            doJumpItem->missionItem().setParam1(targetItem->sequenceNumber());
                            found = true;
                            break;
                        }
                    }
                }
                if (!found) {
                    errorString = tr("Could not find doJumpId: %1").arg(findDoJumpId);
                    return false;
                }
            }
        }
    }

    return true;
}

bool MissionController::_loadItemsFromJson(const QJsonObject& json, QmlObjectListModel* visualItems, QString& errorString)
{
    // V1 file format has no file type key and version key is string. Convert to new format.
    if (!json.contains(JsonHelper::jsonFileTypeKey)) {
        json[JsonHelper::jsonFileTypeKey] = _jsonFileTypeValue;
    }

    int fileVersion;
    JsonHelper::validateQGCJsonFile(json,
                                    _jsonFileTypeValue,    // expected file type
                                    1,                     // minimum supported version
                                    2,                     // maximum supported version
                                    fileVersion,
                                    errorString);

    if (fileVersion == 1) {
        return _loadJsonMissionFileV1(json, visualItems, errorString);
    } else {
        return _loadJsonMissionFileV2(json, visualItems, errorString);
    }
}

bool MissionController::_loadTextMissionFile(QTextStream& stream, QmlObjectListModel* visualItems, QString& errorString)
{
    bool firstItem = true;
    bool plannedHomePositionInFile = false;

    QString firstLine = stream.readLine();
    const QStringList& version = firstLine.split(" ");

    bool versionOk = false;
    if (version.size() == 3 && version[0] == "QGC" && version[1] == "WPL") {
        if (version[2] == "110") {
            // ArduPilot file, planned home position is already in position 0
            versionOk = true;
            plannedHomePositionInFile = true;
        } else if (version[2] == "120") {
            // Old QGC file, no planned home position
            versionOk = true;
            plannedHomePositionInFile = false;
        }
    }

    if (versionOk) {
        // Start with planned home in center
        _addMissionSettings(visualItems, true /* addToCenter */);
        MissionSettingsItem* settingsItem = visualItems->value<MissionSettingsItem*>(0);

        while (!stream.atEnd()) {
            SimpleMissionItem* item = new SimpleMissionItem(_controllerVehicle, _flyView, visualItems);

            if (item->load(stream)) {
                if (firstItem && plannedHomePositionInFile) {
                    settingsItem->setCoordinate(item->coordinate());
                } else {
                    visualItems->append(item);
                }
                firstItem = false;
            } else {
                errorString = tr("The mission file is corrupted.");
                return false;
            }
        }
    } else {
        errorString = tr("The mission file is not compatible with this version of %1.").arg(qgcApp()->applicationName());
        return false;
    }

    if (!plannedHomePositionInFile) {
        // Update sequence numbers in DO_JUMP commands to take into account added home position in index 0
        for (int i=1; i<visualItems->count(); i++) {
            SimpleMissionItem* item = qobject_cast<SimpleMissionItem*>(visualItems->get(i));
            if (item && item->command() == MAV_CMD_DO_JUMP) {
                item->missionItem().setParam1(static_cast<int>(item->missionItem().param1()) + 1);
            }
        }
    }

    return true;
}

void MissionController::_initLoadedVisualItems(QmlObjectListModel* loadedVisualItems)
{
    if (_visualItems) {
        _deinitAllVisualItems();
        _visualItems->deleteLater();
        _settingsItem = nullptr;
    }

    _visualItems = loadedVisualItems;

    if (_visualItems->count() == 0) {
        _addMissionSettings(_visualItems, true /* addToCenter */);
    }

    MissionController::_scanForAdditionalSettings(_visualItems, _controllerVehicle);

    _initAllVisualItems();
}

bool MissionController::load(const QJsonObject& json, QString& errorString)
{
    QString errorStr;
    QString errorMessage = tr("Mission: %1");
    QmlObjectListModel* loadedVisualItems = new QmlObjectListModel(this);

    if (!_loadJsonMissionFileV2(json, loadedVisualItems, errorStr)) {
        errorString = errorMessage.arg(errorStr);
        return false;
    }
    _initLoadedVisualItems(loadedVisualItems);

    return true;
}

bool MissionController::loadJsonFile(QFile& file, QString& errorString)
{
    QString         errorStr;
    QString         errorMessage = tr("Mission: %1");
    QJsonDocument   jsonDoc;
    QByteArray      bytes = file.readAll();

    if (!JsonHelper::isJsonFile(bytes, jsonDoc, errorStr)) {
        errorString = errorMessage.arg(errorStr);
        return false;
    }

    QJsonObject json = jsonDoc.object();
    QmlObjectListModel* loadedVisualItems = new QmlObjectListModel(this);
    if (!_loadItemsFromJson(json, loadedVisualItems, errorStr)) {
        errorString = errorMessage.arg(errorStr);
        return false;
    }

    _initLoadedVisualItems(loadedVisualItems);

    return true;
}

bool MissionController::loadTextFile(QFile& file, QString& errorString)
{
    QString     errorStr;
    QString     errorMessage = tr("Mission: %1");
    QByteArray  bytes = file.readAll();
    QTextStream stream(bytes);

    QmlObjectListModel* loadedVisualItems = new QmlObjectListModel(this);
    if (!_loadTextMissionFile(stream, loadedVisualItems, errorStr)) {
        errorString = errorMessage.arg(errorStr);
        return false;
    }

    _initLoadedVisualItems(loadedVisualItems);

    return true;
}

bool MissionController::readyForSaveSend(void) const
{
    for (int i=0; i<_visualItems->count(); i++) {
        VisualMissionItem* visualItem = qobject_cast<VisualMissionItem*>(_visualItems->get(i));
        if (!visualItem->readyForSave()) {
            return false;
        }
    }

    return true;
}

void MissionController::save(QJsonObject& json)
{
    json[JsonHelper::jsonVersionKey] = _missionFileVersion;

    // Mission settings

    MissionSettingsItem* settingsItem = _visualItems->value<MissionSettingsItem*>(0);
    if (!settingsItem) {
        qWarning() << "First item is not MissionSettingsItem";
        return;
    }
    QJsonValue coordinateValue;
    JsonHelper::saveGeoCoordinate(settingsItem->coordinate(), true /* writeAltitude */, coordinateValue);
    json[_jsonPlannedHomePositionKey]   = coordinateValue;
    json[_jsonFirmwareTypeKey]          = _controllerVehicle->firmwareType();
    json[_jsonVehicleTypeKey]           = _controllerVehicle->vehicleType();
    json[_jsonCruiseSpeedKey]           = _controllerVehicle->defaultCruiseSpeed();
    json[_jsonHoverSpeedKey]            = _controllerVehicle->defaultHoverSpeed();

    // Save the visual items

    QJsonArray rgJsonMissionItems;
    for (int i=0; i<_visualItems->count(); i++) {
        VisualMissionItem* visualItem = qobject_cast<VisualMissionItem*>(_visualItems->get(i));

        visualItem->save(rgJsonMissionItems);
    }

    // Mission settings has a special case for end mission action
    if (settingsItem) {
        QList<MissionItem*> rgMissionItems;

        if (_convertToMissionItems(_visualItems, rgMissionItems, this /* missionItemParent */)) {
            QJsonObject saveObject;
            MissionItem* missionItem = rgMissionItems[rgMissionItems.count() - 1];
            missionItem->save(saveObject);
            rgJsonMissionItems.append(saveObject);
        }
        for (int i=0; i<rgMissionItems.count(); i++) {
            rgMissionItems[i]->deleteLater();
        }
    }

    json[_jsonItemsKey] = rgJsonMissionItems;
}

void MissionController::_calcPrevWaypointValues(double homeAlt, VisualMissionItem* currentItem, VisualMissionItem* prevItem, double* azimuth, double* distance, double* altDifference)
{
    QGeoCoordinate  currentCoord =  currentItem->coordinate();
    QGeoCoordinate  prevCoord =     prevItem->exitCoordinate();
    bool            distanceOk =    false;

    // Convert to fixed altitudes

    distanceOk = true;
    if (currentItem != _settingsItem && currentItem->coordinateHasRelativeAltitude()) {
        currentCoord.setAltitude(homeAlt + currentCoord.altitude());
    }
    if (prevItem != _settingsItem && prevItem->exitCoordinateHasRelativeAltitude()) {
        prevCoord.setAltitude(homeAlt + prevCoord.altitude());
    }

    if (distanceOk) {
        *altDifference = currentCoord.altitude() - prevCoord.altitude();
        *distance = prevCoord.distanceTo(currentCoord);
        *azimuth = prevCoord.azimuthTo(currentCoord);
    } else {
        *altDifference = 0.0;
        *azimuth = 0.0;
        *distance = 0.0;
    }
}

double MissionController::_calcDistanceToHome(VisualMissionItem* currentItem, VisualMissionItem* homeItem)
{
    QGeoCoordinate  currentCoord =  currentItem->coordinate();
    QGeoCoordinate  homeCoord =     homeItem->exitCoordinate();
    bool            distanceOk =    false;

    distanceOk = true;

    return distanceOk ? homeCoord.distanceTo(currentCoord) : 0.0;
}

void MissionController::_addWaypointLineSegment(CoordVectHashTable& prevItemPairHashTable, VisualItemPair& pair)
{
    if (prevItemPairHashTable.contains(pair)) {
        // Pair already exists and connected, just re-use
        _linesTable[pair] = prevItemPairHashTable.take(pair);
    } else {
        // Create a new segment and wire update notifiers
        auto linevect       = new CoordinateVector(pair.first->isSimpleItem() ? pair.first->coordinate() : pair.first->exitCoordinate(), pair.second->coordinate(), this);
        auto originNotifier = pair.first->isSimpleItem() ? &VisualMissionItem::coordinateChanged : &VisualMissionItem::exitCoordinateChanged;
        auto endNotifier    = &VisualMissionItem::coordinateChanged;

        // Use signals/slots to update the coordinate endpoints
        connect(pair.first,     originNotifier, linevect, &CoordinateVector::setCoordinate1);
        connect(pair.second,    endNotifier,    linevect, &CoordinateVector::setCoordinate2);

        // FIXME: We should ideally have signals for 2D position change, alt change, and 3D position change
        // Not optimal, but still pretty fast, do a full update of range/bearing/altitudes
        connect(pair.second, &VisualMissionItem::coordinateChanged, this, &MissionController::_recalcMissionFlightStatus);
        _linesTable[pair] = linevect;
    }
}

void MissionController::_recalcWaypointLines(void)
{
    bool                firstCoordinateItem =   true;
    VisualMissionItem*  lastCoordinateItem =    qobject_cast<VisualMissionItem*>(_visualItems->get(0));

    bool homePositionValid = _settingsItem->coordinate().isValid();

    qCDebug(MissionControllerLog) << "_recalcWaypointLines homePositionValid" << homePositionValid;

    CoordVectHashTable old_table = _linesTable;
    _linesTable.clear();
    _waypointLines.clear();
    _waypointPath.clear();

    bool linkEndToHome;
    SimpleMissionItem* lastItem = _visualItems->value<SimpleMissionItem*>(_visualItems->count() - 1);
    if (lastItem && (int)lastItem->command() == MAV_CMD_NAV_RETURN_TO_LAUNCH) {
        linkEndToHome = true;
    } else {
        linkEndToHome = _settingsItem->missionEndRTL();
    }

    bool linkStartToHome = false;
    for (int i=1; i<_visualItems->count(); i++) {
        VisualMissionItem* item = qobject_cast<VisualMissionItem*>(_visualItems->get(i));

        // If we still haven't found the first coordinate item and we hit a takeoff command this means the mission starts from the ground.
        // Link the first item back to home to show that.
        if (firstCoordinateItem && item->isSimpleItem()) {
            MAV_CMD command = (MAV_CMD)qobject_cast<SimpleMissionItem*>(item)->command();
            if (command == MAV_CMD_NAV_TAKEOFF || command == MAV_CMD_NAV_VTOL_TAKEOFF) {
                linkStartToHome = true;
            }
        }

        if (item->specifiesCoordinate() && !item->isStandaloneCoordinate()) {
            firstCoordinateItem = false;
            if (lastCoordinateItem != _settingsItem || (homePositionValid && linkStartToHome)) {
                if (!_flyView) {
                    VisualItemPair pair(lastCoordinateItem, item);
                    _addWaypointLineSegment(old_table, pair);
                }
            }
            _waypointPath.append(QVariant::fromValue(item->coordinate()));
            lastCoordinateItem = item;
        }
    }

    if (linkStartToHome && homePositionValid) {
        _waypointPath.prepend(QVariant::fromValue(_settingsItem->coordinate()));
    }

    if (linkEndToHome && lastCoordinateItem != _settingsItem && homePositionValid) {
        if (!_flyView) {
            VisualItemPair pair(lastCoordinateItem, _settingsItem);
            _addWaypointLineSegment(old_table, pair);
        } else {
            _waypointPath.append(QVariant::fromValue(_settingsItem->coordinate()));
        }
    }

    {
        // Create a temporary QObjectList and replace the model data
        QObjectList objs;
        objs.reserve(_linesTable.count());
        foreach(CoordinateVector *vect, _linesTable.values()) {
            objs.append(vect);
        }

        // We don't delete here because many links may still be valid
        _waypointLines.swapObjectList(objs);
    }

    // Anything left in the old table is an obsolete line object that can go
    qDeleteAll(old_table);

    _recalcMissionFlightStatus();

    if (_waypointPath.count() == 0) {
        // MapPolyLine has a bug where if you can from a path which has elements to an empty path the line drawn
        // is not cleared from the map. This hack works around that since it causes the previous lines to be remove
        // as then doesn't draw anything on the map.
        _waypointPath.append(QVariant::fromValue(QGeoCoordinate(0, 0)));
        _waypointPath.append(QVariant::fromValue(QGeoCoordinate(0, 0)));
    }

    emit waypointLinesChanged();
    emit waypointPathChanged();
}

void MissionController::_updateBatteryInfo(int waypointIndex)
{
    if (_missionFlightStatus.mAhBattery != 0) {
        _missionFlightStatus.hoverAmpsTotal = (_missionFlightStatus.hoverTime / 60.0) * _missionFlightStatus.hoverAmps;
        _missionFlightStatus.cruiseAmpsTotal = (_missionFlightStatus.cruiseTime / 60.0) * _missionFlightStatus.cruiseAmps;
        _missionFlightStatus.batteriesRequired = ceil((_missionFlightStatus.hoverAmpsTotal + _missionFlightStatus.cruiseAmpsTotal) / _missionFlightStatus.ampMinutesAvailable);
        // FIXME: Battery change point code pretty much doesn't work. The reason is that is treats complex items as a black box. It needs to be able to look
        // inside complex items in order to determine a swap point that is interior to a complex item. Current the swap point display in PlanToolbar is
        // disabled to do this problem.
        if (waypointIndex != -1 && _missionFlightStatus.batteriesRequired == 2 && _missionFlightStatus.batteryChangePoint == -1) {
            _missionFlightStatus.batteryChangePoint = waypointIndex - 1;
        }
    }
}

void MissionController::_addHoverTime(double hoverTime, double hoverDistance, int waypointIndex)
{
    _missionFlightStatus.totalTime += hoverTime;
    _missionFlightStatus.hoverTime += hoverTime;
    _missionFlightStatus.hoverDistance += hoverDistance;
    _missionFlightStatus.totalDistance += hoverDistance;
    _updateBatteryInfo(waypointIndex);
}

void MissionController::_addCruiseTime(double cruiseTime, double cruiseDistance, int waypointIndex)
{
    _missionFlightStatus.totalTime += cruiseTime;
    _missionFlightStatus.cruiseTime += cruiseTime;
    _missionFlightStatus.cruiseDistance += cruiseDistance;
    _missionFlightStatus.totalDistance += cruiseDistance;
    _updateBatteryInfo(waypointIndex);
}

/// Adds the specified time to the appropriate hover or cruise time values.
///     @param vtolInHover true: vtol is currrent in hover mode
///     @param hoverTime    Amount of time tp add to hover
///     @param cruiseTime   Amount of time to add to cruise
///     @param extraTime    Amount of additional time to add to hover/cruise
///     @param seqNum       Sequence number of waypoint for these values, -1 for no waypoint associated
void MissionController::_addTimeDistance(bool vtolInHover, double hoverTime, double cruiseTime, double extraTime, double distance, int seqNum)
{
    if (_controllerVehicle->vtol()) {
        if (vtolInHover) {
            _addHoverTime(hoverTime, distance, seqNum);
            _addHoverTime(extraTime, 0, -1);
        } else {
            _addCruiseTime(cruiseTime, distance, seqNum);
            _addCruiseTime(extraTime, 0, -1);
        }
    } else {
        if (_controllerVehicle->multiRotor()) {
            _addHoverTime(hoverTime, distance, seqNum);
            _addHoverTime(extraTime, 0, -1);
        } else {
            _addCruiseTime(cruiseTime, distance, seqNum);
            _addCruiseTime(extraTime, 0, -1);
        }
    }
}

void MissionController::_recalcMissionFlightStatus()
{
    if (!_visualItems->count()) {
        return;
    }

    bool                firstCoordinateItem =   true;
    VisualMissionItem*  lastCoordinateItem =    qobject_cast<VisualMissionItem*>(_visualItems->get(0));

    bool showHomePosition = _settingsItem->coordinate().isValid();

    qCDebug(MissionControllerLog) << "_recalcMissionFlightStatus";

    // If home position is valid we can calculate distances between all waypoints.
    // If home position is not valid we can only calculate distances between waypoints which are
    // both relative altitude.

    // No values for first item
    lastCoordinateItem->setAltDifference(0.0);
    lastCoordinateItem->setAzimuth(0.0);
    lastCoordinateItem->setDistance(0.0);

    double minAltSeen = 0.0;
    double maxAltSeen = 0.0;
    const double homePositionAltitude = _settingsItem->coordinate().altitude();
    minAltSeen = maxAltSeen = _settingsItem->coordinate().altitude();

    _resetMissionFlightStatus();

    bool vtolInHover = true;
    bool linkStartToHome = false;
    bool linkEndToHome = false;

    if (showHomePosition) {
        SimpleMissionItem* lastItem = _visualItems->value<SimpleMissionItem*>(_visualItems->count() - 1);
        if (lastItem && (int)lastItem->command() == MAV_CMD_NAV_RETURN_TO_LAUNCH) {
            linkEndToHome = true;
        } else {
            linkEndToHome = _settingsItem->missionEndRTL();
        }
    }

    for (int i=0; i<_visualItems->count(); i++) {
        VisualMissionItem* item = qobject_cast<VisualMissionItem*>(_visualItems->get(i));
        SimpleMissionItem* simpleItem = qobject_cast<SimpleMissionItem*>(item);
        ComplexMissionItem* complexItem = qobject_cast<ComplexMissionItem*>(item);

        // Assume the worst
        item->setAzimuth(0.0);
        item->setDistance(0.0);

        // Look for speed changed
        double newSpeed = item->specifiedFlightSpeed();
        if (!qIsNaN(newSpeed)) {
            if (_controllerVehicle->multiRotor()) {
                _missionFlightStatus.hoverSpeed = newSpeed;
            } else if (_controllerVehicle->vtol()) {
                if (vtolInHover) {
                    _missionFlightStatus.hoverSpeed = newSpeed;
                } else {
                    _missionFlightStatus.cruiseSpeed = newSpeed;
                }
            } else {
                _missionFlightStatus.cruiseSpeed = newSpeed;
            }
            _missionFlightStatus.vehicleSpeed = newSpeed;
        }

        // Look for gimbal change
        double gimbalYaw = item->specifiedGimbalYaw();
        if (!qIsNaN(gimbalYaw)) {
            _missionFlightStatus.gimbalYaw = gimbalYaw;
        }
        double gimbalPitch = item->specifiedGimbalPitch();
        if (!qIsNaN(gimbalPitch)) {
            _missionFlightStatus.gimbalPitch = gimbalPitch;
        }

        if (i == 0) {
            // We only process speed and gimbal from Mission Settings item
            continue;
        }

        // Link back to home if first item is takeoff and we have home position
        if (firstCoordinateItem && simpleItem && (simpleItem->command() == MAV_CMD_NAV_TAKEOFF || simpleItem->command() == MAV_CMD_NAV_VTOL_TAKEOFF)) {
            if (showHomePosition) {
                linkStartToHome = true;
                if (_controllerVehicle->multiRotor() || _controllerVehicle->vtol()) {
                    // We have to special case takeoff, assuming vehicle takes off straight up to specified altitude
                    double azimuth, distance, altDifference;
                    _calcPrevWaypointValues(homePositionAltitude, _settingsItem, simpleItem, &azimuth, &distance, &altDifference);
                    double takeoffTime = qAbs(altDifference) / _appSettings->offlineEditingAscentSpeed()->rawValue().toDouble();
                    _addHoverTime(takeoffTime, 0, -1);
                }
            }
        }

        // Update VTOL state
        if (simpleItem && _controllerVehicle->vtol()) {
            switch (simpleItem->command()) {
            case MAV_CMD_NAV_TAKEOFF:
                vtolInHover = false;
                break;
            case MAV_CMD_NAV_VTOL_TAKEOFF:
                vtolInHover = true;
                break;
            case MAV_CMD_NAV_LAND:
                vtolInHover = false;
                break;
            case MAV_CMD_NAV_VTOL_LAND:
                vtolInHover = true;
                break;
            case MAV_CMD_DO_VTOL_TRANSITION:
            {
                int transitionState = simpleItem->missionItem().param1();
                if (transitionState == MAV_VTOL_STATE_TRANSITION_TO_MC) {
                    vtolInHover = true;
                } else if (transitionState == MAV_VTOL_STATE_TRANSITION_TO_FW) {
                    vtolInHover = false;
                }
            }
                break;
            default:
                break;
            }
        }

        _addTimeDistance(vtolInHover, 0, 0, item->additionalTimeDelay(), 0, -1);

        if (item->specifiesCoordinate()) {
            // Keep track of the min/max altitude for all waypoints so we can show altitudes as a percentage

            double absoluteAltitude = item->coordinate().altitude();
            if (item->coordinateHasRelativeAltitude()) {
                absoluteAltitude += homePositionAltitude;
            }
            minAltSeen = std::min(minAltSeen, absoluteAltitude);
            maxAltSeen = std::max(maxAltSeen, absoluteAltitude);

            double terrainAltitude = item->terrainAltitude();
            if (!qIsNaN(terrainAltitude)) {
                minAltSeen = std::min(minAltSeen, terrainAltitude);
                maxAltSeen = std::max(maxAltSeen, terrainAltitude);
            }

            if (!item->isStandaloneCoordinate()) {
                firstCoordinateItem = false;

                // Update vehicle yaw assuming direction to next waypoint
                if (item != lastCoordinateItem) {
                    _missionFlightStatus.vehicleYaw = lastCoordinateItem->exitCoordinate().azimuthTo(item->coordinate());
                    lastCoordinateItem->setMissionVehicleYaw(_missionFlightStatus.vehicleYaw);
                }

                if (lastCoordinateItem != _settingsItem || linkStartToHome) {
                    // This is a subsequent waypoint or we are forcing the first waypoint back to home
                    double azimuth, distance, altDifference;

                    _calcPrevWaypointValues(homePositionAltitude, item, lastCoordinateItem, &azimuth, &distance, &altDifference);
                    item->setAltDifference(altDifference);
                    item->setAzimuth(azimuth);
                    item->setDistance(distance);

                    _missionFlightStatus.maxTelemetryDistance = qMax(_missionFlightStatus.maxTelemetryDistance, _calcDistanceToHome(item, _settingsItem));

                    // Calculate time/distance
                    double hoverTime = distance / _missionFlightStatus.hoverSpeed;
                    double cruiseTime = distance / _missionFlightStatus.cruiseSpeed;
                    _addTimeDistance(vtolInHover, hoverTime, cruiseTime, 0, distance, item->sequenceNumber());
                }

                if (complexItem) {
                    // Add in distance/time inside complex items as well
                    double distance = complexItem->complexDistance();
                    _missionFlightStatus.maxTelemetryDistance = qMax(_missionFlightStatus.maxTelemetryDistance, complexItem->greatestDistanceTo(complexItem->exitCoordinate()));

                    double hoverTime = distance / _missionFlightStatus.hoverSpeed;
                    double cruiseTime = distance / _missionFlightStatus.cruiseSpeed;
                    _addTimeDistance(vtolInHover, hoverTime, cruiseTime, 0, distance, item->sequenceNumber());
                }

                item->setMissionFlightStatus(_missionFlightStatus);

                lastCoordinateItem = item;
            }
        }
    }
    lastCoordinateItem->setMissionVehicleYaw(_missionFlightStatus.vehicleYaw);

    if (linkEndToHome && lastCoordinateItem != _settingsItem) {
        double azimuth, distance, altDifference;
        _calcPrevWaypointValues(homePositionAltitude, lastCoordinateItem, _settingsItem, &azimuth, &distance, &altDifference);

        // Calculate time/distance
        double hoverTime = distance / _missionFlightStatus.hoverSpeed;
        double cruiseTime = distance / _missionFlightStatus.cruiseSpeed;
        double landTime = qAbs(altDifference) / _appSettings->offlineEditingDescentSpeed()->rawValue().toDouble();
        _addTimeDistance(vtolInHover, hoverTime, cruiseTime, distance, landTime, -1);
    }

    if (_missionFlightStatus.mAhBattery != 0 && _missionFlightStatus.batteryChangePoint == -1) {
        _missionFlightStatus.batteryChangePoint = 0;
    }

    emit missionMaxTelemetryChanged(_missionFlightStatus.maxTelemetryDistance);
    emit missionDistanceChanged(_missionFlightStatus.totalDistance);
    emit missionHoverDistanceChanged(_missionFlightStatus.hoverDistance);
    emit missionCruiseDistanceChanged(_missionFlightStatus.cruiseDistance);
    emit missionTimeChanged();
    emit missionHoverTimeChanged();
    emit missionCruiseTimeChanged();
    emit batteryChangePointChanged(_missionFlightStatus.batteryChangePoint);
    emit batteriesRequiredChanged(_missionFlightStatus.batteriesRequired);

    // Walk the list again calculating altitude percentages
    double altRange = maxAltSeen - minAltSeen;
    for (int i=0; i<_visualItems->count(); i++) {
        VisualMissionItem* item = qobject_cast<VisualMissionItem*>(_visualItems->get(i));

        if (item->specifiesCoordinate()) {
            double absoluteAltitude = item->coordinate().altitude();
            if (item->coordinateHasRelativeAltitude()) {
                absoluteAltitude += homePositionAltitude;
            }
            if (altRange == 0.0) {
                item->setAltPercent(0.0);
                item->setTerrainPercent(qQNaN());
                item->setTerrainCollision(false);
            } else {
                item->setAltPercent((absoluteAltitude - minAltSeen) / altRange);
                double terrainAltitude = item->terrainAltitude();
                if (qIsNaN(terrainAltitude)) {
                    item->setTerrainPercent(qQNaN());
                    item->setTerrainCollision(false);
                } else {
                    item->setTerrainPercent((terrainAltitude - minAltSeen) / altRange);
                    item->setTerrainCollision(absoluteAltitude < terrainAltitude);
                }
            }
        }
    }

    _updateTimer.start(UPDATE_TIMEOUT);
}

// This will update the sequence numbers to be sequential starting from 0
void MissionController::_recalcSequence(void)
{
    if (_inRecalcSequence) {
        // Don't let this call recurse due to signalling
        return;
    }

    // Setup ascending sequence numbers for all visual items

    _inRecalcSequence = true;
    int sequenceNumber = 0;
    for (int i=0; i<_visualItems->count(); i++) {
        VisualMissionItem* item = qobject_cast<VisualMissionItem*>(_visualItems->get(i));
        item->setSequenceNumber(sequenceNumber);
        sequenceNumber = item->lastSequenceNumber() + 1;
    }    
    _inRecalcSequence = false;
}

// This will update the child item hierarchy
void MissionController::_recalcChildItems(void)
{
    VisualMissionItem* currentParentItem = qobject_cast<VisualMissionItem*>(_visualItems->get(0));

    currentParentItem->childItems()->clear();

    for (int i=1; i<_visualItems->count(); i++) {
        VisualMissionItem* item = qobject_cast<VisualMissionItem*>(_visualItems->get(i));

        // Set up non-coordinate item child hierarchy
        if (item->specifiesCoordinate()) {
            item->childItems()->clear();
            currentParentItem = item;
        } else if (item->isSimpleItem()) {
            currentParentItem->childItems()->append(item);
        }
    }
}

void MissionController::_setPlannedHomePositionFromFirstCoordinate(void)
{
    if (_settingsItem->coordinate().isValid()) {
        return;
    }

    // Set the planned home position to be a delta from first coordinate
    for (int i=1; i<_visualItems->count(); i++) {
        VisualMissionItem* item = _visualItems->value<VisualMissionItem*>(i);

        if (item->specifiesCoordinate()) {
            QGeoCoordinate plannedHomeCoord = item->coordinate().atDistanceAndAzimuth(30, 0);
            plannedHomeCoord.setAltitude(0);
            _settingsItem->setCoordinate(plannedHomeCoord);
        }
    }
}


void MissionController::_recalcAll(void)
{
    if (!_flyView) {
        _setPlannedHomePositionFromFirstCoordinate();
    }
    _recalcSequence();
    _recalcChildItems();
    _recalcWaypointLines();
    _updateTimer.start(UPDATE_TIMEOUT);
}

/// Initializes a new set of mission items
void MissionController::_initAllVisualItems(void)
{
    // Setup home position at index 0

    _settingsItem = qobject_cast<MissionSettingsItem*>(_visualItems->get(0));
    if (!_settingsItem) {
        qWarning() << "First item not MissionSettingsItem";
        return;
    }
    if (!_flyView) {
        _settingsItem->setIsCurrentItem(true);
    }

    if (_managerVehicle->homePosition().isValid()) {
        _settingsItem->setCoordinate(_managerVehicle->homePosition());
    }

    connect(_settingsItem, &MissionSettingsItem::coordinateChanged,     this, &MissionController::_recalcAll);
    connect(_settingsItem, &MissionSettingsItem::missionEndRTLChanged,  this, &MissionController::_recalcAll);
    connect(_settingsItem, &MissionSettingsItem::coordinateChanged,     this, &MissionController::plannedHomePositionChanged);

    for (int i=0; i<_visualItems->count(); i++) {
        VisualMissionItem* item = qobject_cast<VisualMissionItem*>(_visualItems->get(i));
        _initVisualItem(item);
    }

    _recalcAll();

    connect(_visualItems, &QmlObjectListModel::dirtyChanged, this, &MissionController::_visualItemsDirtyChanged);
    connect(_visualItems, &QmlObjectListModel::countChanged, this, &MissionController::_updateContainsItems);

    emit visualItemsChanged();
    emit containsItemsChanged(containsItems());
    emit plannedHomePositionChanged(plannedHomePosition());

    setDirty(false);
}

void MissionController::_deinitAllVisualItems(void)
{
    disconnect(_settingsItem, &MissionSettingsItem::coordinateChanged, this, &MissionController::_recalcAll);
    disconnect(_settingsItem, &MissionSettingsItem::coordinateChanged, this, &MissionController::plannedHomePositionChanged);

    for (int i=0; i<_visualItems->count(); i++) {
        _deinitVisualItem(qobject_cast<VisualMissionItem*>(_visualItems->get(i)));
    }

    disconnect(_visualItems, &QmlObjectListModel::dirtyChanged, this, &MissionController::dirtyChanged);
    disconnect(_visualItems, &QmlObjectListModel::countChanged, this, &MissionController::_updateContainsItems);
}

void MissionController::_initVisualItem(VisualMissionItem* visualItem)
{
    setDirty(false);

    connect(visualItem, &VisualMissionItem::specifiesCoordinateChanged,                 this, &MissionController::_recalcWaypointLines);
    connect(visualItem, &VisualMissionItem::coordinateHasRelativeAltitudeChanged,       this, &MissionController::_recalcWaypointLines);
    connect(visualItem, &VisualMissionItem::exitCoordinateHasRelativeAltitudeChanged,   this, &MissionController::_recalcWaypointLines);
    connect(visualItem, &VisualMissionItem::specifiedFlightSpeedChanged,                this, &MissionController::_recalcMissionFlightStatus);
    connect(visualItem, &VisualMissionItem::specifiedGimbalYawChanged,                  this, &MissionController::_recalcMissionFlightStatus);
    connect(visualItem, &VisualMissionItem::specifiedGimbalPitchChanged,                this, &MissionController::_recalcMissionFlightStatus);
    connect(visualItem, &VisualMissionItem::terrainAltitudeChanged,                     this, &MissionController::_recalcMissionFlightStatus);
    connect(visualItem, &VisualMissionItem::additionalTimeDelayChanged,                 this, &MissionController::_recalcMissionFlightStatus);
    connect(visualItem, &VisualMissionItem::lastSequenceNumberChanged,                  this, &MissionController::_recalcSequence);

    if (visualItem->isSimpleItem()) {
        // We need to track commandChanged on simple item since recalc has special handling for takeoff command
        SimpleMissionItem* simpleItem = qobject_cast<SimpleMissionItem*>(visualItem);
        if (simpleItem) {
            connect(&simpleItem->missionItem()._commandFact, &Fact::valueChanged, this, &MissionController::_itemCommandChanged);
        } else {
            qWarning() << "isSimpleItem == true, yet not SimpleMissionItem";
        }
    } else {
        ComplexMissionItem* complexItem = qobject_cast<ComplexMissionItem*>(visualItem);
        if (complexItem) {
            connect(complexItem, &ComplexMissionItem::complexDistanceChanged,       this, &MissionController::_recalcMissionFlightStatus);
            connect(complexItem, &ComplexMissionItem::greatestDistanceToChanged,    this, &MissionController::_recalcMissionFlightStatus);
        } else {
            qWarning() << "ComplexMissionItem not found";
        }
    }
}

void MissionController::_deinitVisualItem(VisualMissionItem* visualItem)
{
    // Disconnect all signals
    disconnect(visualItem, 0, 0, 0);
}

void MissionController::_itemCommandChanged(void)
{
    _recalcChildItems();
    _recalcWaypointLines();
}

void MissionController::managerVehicleChanged(Vehicle* managerVehicle)
{
    if (_managerVehicle) {
        _missionManager->disconnect(this);
        _managerVehicle->disconnect(this);
        _managerVehicle = NULL;
        _missionManager = NULL;
    }

    _managerVehicle = managerVehicle;
    if (!_managerVehicle) {
        qWarning() << "MissionController::managerVehicleChanged managerVehicle=NULL";
        return;
    }

    _missionManager = _managerVehicle->missionManager();
    connect(_missionManager, &MissionManager::newMissionItemsAvailable, this, &MissionController::_newMissionItemsAvailableFromVehicle);
    connect(_missionManager, &MissionManager::sendComplete,             this, &MissionController::_managerSendComplete);
    connect(_missionManager, &MissionManager::removeAllComplete,        this, &MissionController::_managerRemoveAllComplete);
    connect(_missionManager, &MissionManager::inProgressChanged,        this, &MissionController::_inProgressChanged);
    connect(_missionManager, &MissionManager::progressPct,              this, &MissionController::_progressPctChanged);
    connect(_missionManager, &MissionManager::currentIndexChanged,      this, &MissionController::_currentMissionIndexChanged);
    connect(_missionManager, &MissionManager::lastCurrentIndexChanged,  this, &MissionController::resumeMissionIndexChanged);
    connect(_missionManager, &MissionManager::resumeMissionReady,       this, &MissionController::resumeMissionReady);
    connect(_missionManager, &MissionManager::resumeMissionUploadFail,  this, &MissionController::resumeMissionUploadFail);
    connect(_managerVehicle, &Vehicle::homePositionChanged,             this, &MissionController::_managerVehicleHomePositionChanged);
    connect(_managerVehicle, &Vehicle::defaultCruiseSpeedChanged,       this, &MissionController::_recalcMissionFlightStatus);
    connect(_managerVehicle, &Vehicle::defaultHoverSpeedChanged,        this, &MissionController::_recalcMissionFlightStatus);
    connect(_managerVehicle, &Vehicle::vehicleTypeChanged,              this, &MissionController::complexMissionItemNamesChanged);

    if (!_masterController->offline()) {
        _managerVehicleHomePositionChanged(_managerVehicle->homePosition());
    }

    emit complexMissionItemNamesChanged();
    emit resumeMissionIndexChanged();
}

void MissionController::_managerVehicleHomePositionChanged(const QGeoCoordinate& homePosition)
{
    if (_visualItems) {
        MissionSettingsItem* settingsItem = qobject_cast<MissionSettingsItem*>(_visualItems->get(0));
        if (settingsItem) {
            settingsItem->setHomePositionFromVehicle(homePosition);
        } else {
            qWarning() << "First item is not MissionSettingsItem";
        }
        // Don't let this trip the dirty bit. Otherwise plan will keep getting marked dirty if vehicle home
        // changes.
        _visualItems->setDirty(false);
    }
}

void MissionController::_inProgressChanged(bool inProgress)
{
    emit syncInProgressChanged(inProgress);
}

bool MissionController::_findPreviousAltitude(int newIndex, double* prevAltitude, int* prevAltitudeMode)
{
    bool        found = false;
    double      foundAltitude;
    int         foundAltitudeMode;

    if (newIndex > _visualItems->count()) {
        return false;
    }
    newIndex--;

    for (int i=newIndex; i>0; i--) {
        VisualMissionItem* visualItem = qobject_cast<VisualMissionItem*>(_visualItems->get(i));

        if (visualItem->specifiesCoordinate() && !visualItem->isStandaloneCoordinate()) {
            if (visualItem->isSimpleItem()) {
                SimpleMissionItem* simpleItem = qobject_cast<SimpleMissionItem*>(visualItem);
                if (simpleItem->specifiesAltitude()) {
                    foundAltitude = simpleItem->altitude()->rawValue().toDouble();
                    foundAltitudeMode = simpleItem->altitudeMode();
                    found = true;
                    break;
                }
            }
        }
    }

    if (found) {
        *prevAltitude = foundAltitude;
        *prevAltitudeMode = foundAltitudeMode;
    }

    return found;
}

double MissionController::_normalizeLat(double lat)
{
    // Normalize latitude to range: 0 to 180, S to N
    return lat + 90.0;
}

double MissionController::_normalizeLon(double lon)
{
    // Normalize longitude to range: 0 to 360, W to E
    return lon  + 180.0;
}

/// Add the Mission Settings complex item to the front of the items
void MissionController::_addMissionSettings(QmlObjectListModel* visualItems, bool addToCenter)
{
    MissionSettingsItem* settingsItem = new MissionSettingsItem(_controllerVehicle, _flyView, visualItems);

    qCDebug(MissionControllerLog) << "_addMissionSettings addToCenter" << addToCenter;

    visualItems->insert(0, settingsItem);

    if (addToCenter) {
        if (visualItems->count() > 1) {
            double north = 0.0;
            double south = 0.0;
            double east  = 0.0;
            double west  = 0.0;
            bool firstCoordSet = false;

            for (int i=1; i<visualItems->count(); i++) {
                VisualMissionItem* item = qobject_cast<VisualMissionItem*>(visualItems->get(i));
                if (item->specifiesCoordinate()) {
                    if (firstCoordSet) {
                        double lat = _normalizeLat(item->coordinate().latitude());
                        double lon = _normalizeLon(item->coordinate().longitude());
                        north = fmax(north, lat);
                        south = fmin(south, lat);
                        east  = fmax(east, lon);
                        west  = fmin(west, lon);
                    } else {
                        firstCoordSet = true;
                        north = _normalizeLat(item->coordinate().latitude());
                        south = north;
                        east  = _normalizeLon(item->coordinate().longitude());
                        west  = east;
                    }
                }
            }

            if (firstCoordSet) {
                settingsItem->setCoordinate(QGeoCoordinate((south + ((north - south) / 2)) - 90.0, (west + ((east - west) / 2)) - 180.0, 0.0));
            }
        }
    } else if (_managerVehicle->homePosition().isValid()) {
        settingsItem->setCoordinate(_managerVehicle->homePosition());
    }
}

int MissionController::resumeMissionIndex(void) const
{

    int resumeIndex = 0;

    if (_flyView) {
        resumeIndex = _missionManager->lastCurrentIndex() + (_controllerVehicle->firmwarePlugin()->sendHomePositionToVehicle() ? 0 : 1);
        if (resumeIndex > 1 && resumeIndex != _visualItems->value<VisualMissionItem*>(_visualItems->count() - 1)->sequenceNumber()) {
            // Resume at the item previous to the item we were heading towards
            resumeIndex--;
        } else {
            resumeIndex = 0;
        }
    }

    return resumeIndex;
}

int MissionController::currentMissionIndex(void) const
{
    if (!_flyView) {
        return -1;
    } else {
        int currentIndex = _missionManager->currentIndex();
        if (!_controllerVehicle->firmwarePlugin()->sendHomePositionToVehicle()) {
            currentIndex++;
        }
        return currentIndex;
    }
}

void MissionController::_currentMissionIndexChanged(int sequenceNumber)
{
    if (_flyView) {
        if (!_controllerVehicle->firmwarePlugin()->sendHomePositionToVehicle()) {
            sequenceNumber++;
        }

        for (int i=0; i<_visualItems->count(); i++) {
            VisualMissionItem* item = qobject_cast<VisualMissionItem*>(_visualItems->get(i));
            item->setIsCurrentItem(item->sequenceNumber() == sequenceNumber);
        }
        emit currentMissionIndexChanged(currentMissionIndex());
    }
}

bool MissionController::syncInProgress(void) const
{
    return _missionManager->inProgress();
}

bool MissionController::dirty(void) const
{
    return _visualItems ? _visualItems->dirty() : false;
}


void MissionController::setDirty(bool dirty)
{
    if (_visualItems) {
        _visualItems->setDirty(dirty);
    }
}

void MissionController::_scanForAdditionalSettings(QmlObjectListModel* visualItems, Vehicle* vehicle)
{
    // First we look for a Fixed Wing Landing Pattern which is at the end
    FixedWingLandingComplexItem::scanForItem(visualItems, _flyView, vehicle);

    int scanIndex = 0;
    while (scanIndex < visualItems->count()) {
        VisualMissionItem* visualItem = visualItems->value<VisualMissionItem*>(scanIndex);

        qCDebug(MissionControllerLog) << "MissionController::_scanForAdditionalSettings count:scanIndex" << visualItems->count() << scanIndex;

        if (!_flyView) {
            MissionSettingsItem* settingsItem = qobject_cast<MissionSettingsItem*>(visualItem);
            if (settingsItem) {
                scanIndex++;
                settingsItem->scanForMissionSettings(visualItems, scanIndex);
                continue;
            }
        }

        SimpleMissionItem* simpleItem = qobject_cast<SimpleMissionItem*>(visualItem);
        if (simpleItem) {
            scanIndex++;
            simpleItem->scanForSections(visualItems, scanIndex, vehicle);
        } else {
            // Complex item, can't have sections
            scanIndex++;
        }
    }
}

void MissionController::_updateContainsItems(void)
{
    emit containsItemsChanged(containsItems());
}

bool MissionController::containsItems(void) const
{
    return _visualItems ? _visualItems->count() > 1 : false;
}

void MissionController::removeAllFromVehicle(void)
{
    if (_masterController->offline()) {
        qCWarning(MissionControllerLog) << "MissionControllerLog::removeAllFromVehicle called while offline";
    } else if (syncInProgress()) {
        qCWarning(MissionControllerLog) << "MissionControllerLog::removeAllFromVehicle called while syncInProgress";
    } else {
        _itemsRequested = true;
        _missionManager->removeAll();
    }
}

QStringList MissionController::complexMissionItemNames(void) const
{
    QStringList complexItems;

    complexItems.append(_surveyMissionItemName);
    complexItems.append(_corridorScanMissionItemName);
    if (_controllerVehicle->fixedWing()) {
        complexItems.append(_fwLandingMissionItemName);
    }
    if (_controllerVehicle->multiRotor() || _controllerVehicle->vtol()) {
        complexItems.append(_structureScanMissionItemName);
    }

    return complexItems;
}

void MissionController::resumeMission(int resumeIndex)
{
    if (!_controllerVehicle->firmwarePlugin()->sendHomePositionToVehicle()) {
        resumeIndex--;
    }
    _missionManager->generateResumeMission(resumeIndex);
}

QGeoCoordinate MissionController::plannedHomePosition(void) const
{
    if (_settingsItem) {
        return _settingsItem->coordinate();
    } else {
        return QGeoCoordinate();
    }
}

void MissionController::applyDefaultMissionAltitude(void)
{
    double defaultAltitude = _appSettings->defaultMissionItemAltitude()->rawValue().toDouble();

    for (int i=1; i<_visualItems->count(); i++) {
        VisualMissionItem* item = _visualItems->value<VisualMissionItem*>(i);
        item->applyNewAltitude(defaultAltitude);
    }
}

void MissionController::_progressPctChanged(double progressPct)
{
    if (!qFuzzyCompare(progressPct, _progressPct)) {
        _progressPct = progressPct;
        emit progressPctChanged(progressPct);
    }
}

void MissionController::_visualItemsDirtyChanged(bool dirty)
{
    // We could connect signal to signal and not need this but this is handy for setting a breakpoint on
    emit dirtyChanged(dirty);
}

bool MissionController::showPlanFromManagerVehicle (void)
{
    qCDebug(MissionControllerLog) << "showPlanFromManagerVehicle _flyView" << _flyView;
    if (_masterController->offline()) {
        qCWarning(MissionControllerLog) << "MissionController::showPlanFromManagerVehicle called while offline";
        return true;    // stops further propagation of showPlanFromManagerVehicle due to error
    } else {
        if (!_managerVehicle->initialPlanRequestComplete()) {
            // The vehicle hasn't completed initial load, we can just wait for newMissionItemsAvailable to be signalled automatically
            qCDebug(MissionControllerLog) << "showPlanFromManagerVehicle: !initialPlanRequestComplete, wait for signal";
            return true;
        } else if (syncInProgress()) {
            // If the sync is already in progress, newMissionItemsAvailable will be signalled automatically when it is done. So no need to do anything.
            qCDebug(MissionControllerLog) << "showPlanFromManagerVehicle: syncInProgress wait for signal";
            return true;
        } else {
            // Fake a _newMissionItemsAvailable with the current items
            qCDebug(MissionControllerLog) << "showPlanFromManagerVehicle: sync complete simulate signal";
            _itemsRequested = true;
            _newMissionItemsAvailableFromVehicle(false /* removeAllRequested */);
            return false;
        }
    }
}

void MissionController::_managerSendComplete(bool error)
{
    // Fly view always reloads on send complete
    if (!error && _flyView) {
        showPlanFromManagerVehicle();
    }
}

void MissionController::_managerRemoveAllComplete(bool error)
{
    if (!error) {
        // Remove all from vehicle so we always update
        showPlanFromManagerVehicle();
    }
}

int MissionController::currentPlanViewIndex(void) const
{
    return _currentPlanViewIndex;
}

VisualMissionItem* MissionController::currentPlanViewItem(void) const
{
    return _currentPlanViewItem;
}

void MissionController::setCurrentPlanViewIndex(int sequenceNumber, bool force)
{
    if(_visualItems && (force || sequenceNumber != _currentPlanViewIndex)) {
        _currentPlanViewItem  = NULL;
        _currentPlanViewIndex = -1;
        for (int i = 0; i < _visualItems->count(); i++) {
            VisualMissionItem* pVI = qobject_cast<VisualMissionItem*>(_visualItems->get(i));
            if (pVI && pVI->sequenceNumber() == sequenceNumber) {
                pVI->setIsCurrentItem(true);
                _currentPlanViewItem  = pVI;
                _currentPlanViewIndex = sequenceNumber;
            } else {
                pVI->setIsCurrentItem(false);
            }
        }
        emit currentPlanViewIndexChanged();
        emit currentPlanViewItemChanged();
    }
}

void MissionController::_updateTimeout()
{
    QGeoCoordinate firstCoordinate;
    QGeoCoordinate takeoffCoordinate;
    QGCGeoBoundingCube boundingCube;
    double north = 0.0;
    double south = 180.0;
    double east  = 0.0;
    double west  = 360.0;
    double minAlt = QGCGeoBoundingCube::MaxAlt;
    double maxAlt = QGCGeoBoundingCube::MinAlt;
    for (int i = 1; i < _visualItems->count(); i++) {
        VisualMissionItem* item = qobject_cast<VisualMissionItem*>(_visualItems->get(i));
        if(item->isSimpleItem()) {
            SimpleMissionItem* pSimpleItem = qobject_cast<SimpleMissionItem*>(item);
            if(pSimpleItem) {
                switch(pSimpleItem->command()) {
                case MAV_CMD_NAV_TAKEOFF:
                case MAV_CMD_NAV_WAYPOINT:
                case MAV_CMD_NAV_LAND:
                if(pSimpleItem->coordinate().isValid()) {
                    if((MAV_CMD)pSimpleItem->command() == MAV_CMD_NAV_TAKEOFF) {
                        takeoffCoordinate = pSimpleItem->coordinate();
                    } else if(!firstCoordinate.isValid()) {
                        firstCoordinate = pSimpleItem->coordinate();
                    }
                    double lat = pSimpleItem->coordinate().latitude()  + 90.0;
                    double lon = pSimpleItem->coordinate().longitude() + 180.0;
                    double alt = pSimpleItem->coordinate().altitude();
                    north  = fmax(north, lat);
                    south  = fmin(south, lat);
                    east   = fmax(east,  lon);
                    west   = fmin(west,  lon);
                    minAlt = fmin(minAlt, alt);
                    maxAlt = fmax(maxAlt, alt);
                }
                break;
                default:
                    break;
                }
            }
        } else {
            ComplexMissionItem* pComplexItem = qobject_cast<ComplexMissionItem*>(item);
            if(pComplexItem) {
                QGCGeoBoundingCube bc = pComplexItem->boundingCube();
                if(bc.isValid()) {
                    if(!firstCoordinate.isValid() && pComplexItem->coordinate().isValid()) {
                        firstCoordinate = pComplexItem->coordinate();
                    }
                    north  = fmax(north, bc.pointNW.latitude()  + 90.0);
                    south  = fmin(south, bc.pointSE.latitude()  + 90.0);
                    east   = fmax(east,  bc.pointNW.longitude() + 180.0);
                    west   = fmin(west,  bc.pointSE.longitude() + 180.0);
                    minAlt = fmin(minAlt, bc.pointNW.altitude());
                    maxAlt = fmax(maxAlt, bc.pointSE.altitude());
                }
            }
        }
    }
    //-- Figure out where this thing is taking off from
    if(!takeoffCoordinate.isValid()) {
        if(firstCoordinate.isValid()) {
            takeoffCoordinate = firstCoordinate;
        } else {
            takeoffCoordinate = plannedHomePosition();
        }
    }
    //-- Build bounding "cube"
    boundingCube = QGCGeoBoundingCube(
        QGeoCoordinate(north - 90.0, west - 180.0, minAlt),
        QGeoCoordinate(south - 90.0, east - 180.0, maxAlt));
    if(_travelBoundingCube != boundingCube || _takeoffCoordinate != takeoffCoordinate) {
        _takeoffCoordinate  = takeoffCoordinate;
        _travelBoundingCube = boundingCube;
        emit missionBoundingCubeChanged();
        qCDebug(MissionControllerLog) << "Bounding cube:" << _travelBoundingCube.pointNW << _travelBoundingCube.pointSE;
    }
}

void MissionController::_complexBoundingBoxChanged()
{
    _updateTimer.start(UPDATE_TIMEOUT);
}<|MERGE_RESOLUTION|>--- conflicted
+++ resolved
@@ -58,10 +58,7 @@
 MissionController::MissionController(PlanMasterController* masterController, QObject *parent)
     : PlanElementController         (masterController, parent)
     , _missionManager               (_managerVehicle->missionManager())
-<<<<<<< HEAD
-=======
     , _missionItemCount             (0)
->>>>>>> a070fb9c
     , _visualItems                  (nullptr)
     , _settingsItem                 (nullptr)
     , _firstItemsFromVehicle        (false)
