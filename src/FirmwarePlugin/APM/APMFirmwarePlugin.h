/*=====================================================================
 
 QGroundControl Open Source Ground Control Station
 
 (c) 2009 - 2014 QGROUNDCONTROL PROJECT <http://www.qgroundcontrol.org>
 
 This file is part of the QGROUNDCONTROL project
 
 QGROUNDCONTROL is free software: you can redistribute it and/or modify
 it under the terms of the GNU General Public License as published by
 the Free Software Foundation, either version 3 of the License, or
 (at your option) any later version.
 
 QGROUNDCONTROL is distributed in the hope that it will be useful,
 but WITHOUT ANY WARRANTY; without even the implied warranty of
 MERCHANTABILITY or FITNESS FOR A PARTICULAR PURPOSE.  See the
 GNU General Public License for more details.
 
 You should have received a copy of the GNU General Public License
 along with QGROUNDCONTROL. If not, see <http://www.gnu.org/licenses/>.
 
 ======================================================================*/

/// @file
///     @author Don Gagne <don@thegagnes.com>

#ifndef APMFirmwarePlugin_H
#define APMFirmwarePlugin_H

#include "FirmwarePlugin.h"

Q_DECLARE_LOGGING_CATEGORY(APMFirmwarePluginLogsLog)

class APMFirmwareVersion
{
public:
    APMFirmwareVersion(const QString &versionText = "");
    bool isValid() const;
    bool isBeta() const;
    bool isDev() const;
    bool operator<(const APMFirmwareVersion& other) const;
    QString versionString() const { return _versionString; }
    QString vehicleType() const { return _vehicleType; }
    int majorNumber() const { return _major; }
    int minorNumber() const { return _minor; }
    int patchNumber() const { return _patch; }

private:
    void _parseVersion(const QString &versionText);
    QString _versionString;
    QString _vehicleType;
    int     _major;
    int     _minor;
    int     _patch;
};

class APMFirmwarePlugin : public FirmwarePlugin
{
    Q_OBJECT

    DECLARE_QGC_SINGLETON(APMFirmwarePlugin, FirmwarePlugin)
    
public:
    // Overrides from FirmwarePlugin
    virtual bool isCapable(FirmwareCapabilities capabilities);
    virtual QList<VehicleComponent*> componentsForVehicle(AutoPilotPlugin* vehicle);
    virtual QStringList flightModes(void);
    virtual QString flightMode(uint8_t base_mode, uint32_t custom_mode);
    virtual bool setFlightMode(const QString& flightMode, uint8_t* base_mode, uint32_t* custom_mode);
    virtual int manualControlReservedButtonCount(void);
<<<<<<< HEAD
    virtual void adjustMavlinkMessage(mavlink_message_t *message);

=======
    virtual void adjustMavlinkMessage(mavlink_message_t* message);
    virtual void initializeVehicle(Vehicle* vehicle);
    
>>>>>>> e100631f
private:
    /// All access to singleton is through AutoPilotPluginManager::instance
    APMFirmwarePlugin(QObject* parent = NULL);
    void _adjustSeverity(mavlink_message_t* message) const;
    static bool _isTextSeverityAdjustmentNeeded(const APMFirmwareVersion& firmwareVersion);

    APMFirmwareVersion _firmwareVersion;
    bool               _textSeverityAdjustmentNeeded;

};

#endif<|MERGE_RESOLUTION|>--- conflicted
+++ resolved
@@ -68,14 +68,9 @@
     virtual QString flightMode(uint8_t base_mode, uint32_t custom_mode);
     virtual bool setFlightMode(const QString& flightMode, uint8_t* base_mode, uint32_t* custom_mode);
     virtual int manualControlReservedButtonCount(void);
-<<<<<<< HEAD
-    virtual void adjustMavlinkMessage(mavlink_message_t *message);
-
-=======
     virtual void adjustMavlinkMessage(mavlink_message_t* message);
     virtual void initializeVehicle(Vehicle* vehicle);
     
->>>>>>> e100631f
 private:
     /// All access to singleton is through AutoPilotPluginManager::instance
     APMFirmwarePlugin(QObject* parent = NULL);
