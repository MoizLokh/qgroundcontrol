--- conflicted
+++ resolved
@@ -58,19 +58,14 @@
             readonly property int _defaultFimwareTypePX4:   12
             readonly property int _defaultFimwareTypeAPM:   3
 
-            property var    _defaultFirmwareFact:       QGroundControl.settingsManager.appSettings.defaultFirmwareType
-            property bool   _defaultFirmwareIsPX4:      true
+            property var    _defaultFirmwareFact:   QGroundControl.settingsManager.appSettings.defaultFirmwareType
+            property bool   _defaultFirmwareIsPX4:  true
 
             property string firmwareWarningMessage
-<<<<<<< HEAD
-            property bool   controllerCompleted:        false
-            property bool   initialBoardSearch:         true
-=======
             property bool   initialBoardSearch:       true
->>>>>>> 7ae6f211
             property string firmwareName
 
-            property bool _singleFirmwareMode:          QGroundControl.corePlugin.options.firmwareUpgradeSingleURL.length != 0   ///< true: running in special single firmware download mode
+            property bool _singleFirmwareMode: QGroundControl.corePlugin.options.firmwareUpgradeSingleURL.length != 0   ///< true: running in special single firmware download mode
 
             function cancelFlash() {
                 statusTextArea.append(highlightPrefix + qsTr("Upgrade cancelled") + highlightSuffix)
@@ -175,21 +170,14 @@
                             var stack
                             var firmwareType = firmwareVersionCombo.model.get(firmwareVersionCombo.currentIndex).firmwareType
                             var vehicleType = FirmwareUpgradeController.DefaultVehicleFirmware
+
                             if (px4Flow) {
-                                if(QGroundControl.hasAPMSupport) {
-                                    stack = px4FlowTypeSelectionCombo.model.get(px4FlowTypeSelectionCombo.currentIndex).stackType
-                                } else {
-                                    stack = FirmwareUpgradeController.PX4FlowPX4
-                                }
+                                stack = px4FlowTypeSelectionCombo.model.get(px4FlowTypeSelectionCombo.currentIndex).stackType
                                 vehicleType = FirmwareUpgradeController.DefaultVehicleFirmware
                             } else {
-                                if(QGroundControl.hasAPMSupport) {
-                                    stack = apmFlightStack.checked ? FirmwareUpgradeController.AutoPilotStackAPM : FirmwareUpgradeController.AutoPilotStackPX4
-                                    if (apmFlightStack.checked) {
-                                        vehicleType = controller.vehicleTypeFromVersionIndex(vehicleTypeSelectionCombo.currentIndex)
-                                    }
-                                } else {
-                                    stack = FirmwareUpgradeController.AutoPilotStackPX4
+                                stack = apmFlightStack.checked ? FirmwareUpgradeController.AutoPilotStackAPM : FirmwareUpgradeController.AutoPilotStackPX4
+                                if (apmFlightStack.checked) {
+                                    vehicleType = controller.vehicleTypeFromVersionIndex(vehicleTypeSelectionCombo.currentIndex)
                                 }
                             }
 
@@ -279,7 +267,7 @@
                         QGCLabel {
                             width:      parent.width
                             wrapMode:   Text.WordWrap
-                            text:       (_singleFirmwareMode || !QGroundControl.hasAPMSupport) ? _singleFirmwareLabel : (px4Flow ? _px4FlowLabel : _pixhawkLabel)
+                            text:       _singleFirmwareMode ? _singleFirmwareLabel : (px4Flow ? _px4FlowLabel : _pixhawkLabel)
 
                             readonly property string _px4FlowLabel:          qsTr("Detected PX4 Flow board. The firmware you use on the PX4 Flow must match the AutoPilot firmware type you are using on the vehicle:")
                             readonly property string _pixhawkLabel:          qsTr("Detected Pixhawk board. You can select from the following flight stacks:")
@@ -306,7 +294,7 @@
                             text:           qsTr("PX4 Flight Stack ")
                             textBold:       _defaultFirmwareIsPX4
                             checked:        _defaultFirmwareIsPX4
-                            visible:        _defaultFirmwareIsPX4 && !_singleFirmwareMode && !px4Flow && QGroundControl.hasAPMSupport
+                            visible:        _defaultFirmwareIsPX4 && !_singleFirmwareMode && !px4Flow
 
                             onClicked: {
                                 _defaultFirmwareFact.rawValue = _defaultFimwareTypePX4
@@ -320,7 +308,7 @@
                             text:           qsTr("ArduPilot Flight Stack")
                             textBold:       !_defaultFirmwareIsPX4
                             checked:        !_defaultFirmwareIsPX4
-                            visible:        !_singleFirmwareMode && !px4Flow && QGroundControl.hasAPMSupport
+                            visible:        !_singleFirmwareMode && !px4Flow
 
                             onClicked: {
                                 _defaultFirmwareFact.rawValue = _defaultFimwareTypeAPM
@@ -332,7 +320,7 @@
                             id:             px4FlightStackRadio2
                             exclusiveGroup: _defaultFirmwareIsPX4 ? null : firmwareGroup
                             text:           qsTr("PX4 Flight Stack ")
-                            visible:        !_defaultFirmwareIsPX4 && !_singleFirmwareMode && !px4Flow && QGroundControl.hasAPMSupport
+                            visible:        !_defaultFirmwareIsPX4 && !_singleFirmwareMode && !px4Flow
 
                             onClicked: {
                                 _defaultFirmwareFact.rawValue = _defaultFimwareTypePX4
@@ -344,7 +332,7 @@
                             id:             vehicleTypeSelectionCombo
                             anchors.left:   parent.left
                             anchors.right:  parent.right
-                            visible:        !px4Flow && apmFlightStack.checked && QGroundControl.hasAPMSupport
+                            visible:        !px4Flow && apmFlightStack.checked
                             model:          controller.apmAvailableVersions
                         }
 
@@ -352,7 +340,7 @@
                             id:             px4FlowTypeSelectionCombo
                             anchors.left:   parent.left
                             anchors.right:  parent.right
-                            visible:        px4Flow && QGroundControl.hasAPMSupport
+                            visible:        px4Flow
                             model:          px4FlowFirmwareList
                             currentIndex:   _defaultFirmwareIsPX4 ? 0 : 1
                         }
@@ -360,7 +348,7 @@
                         Row {
                             width:      parent.width
                             spacing:    ScreenTools.defaultFontPixelWidth / 2
-                            visible:    !px4Flow && false //===> Needs to come from elsewhere defining if we're to enable Beta/Dev options
+                            visible:    !px4Flow
 
                             Rectangle {
                                 height:     1
@@ -372,7 +360,7 @@
                             QGCCheckBox {
                                 id:         _advanced
                                 text:       qsTr("Advanced settings")
-                                checked:    false // px4Flow ? true : false
+                                checked:    px4Flow ? true : false
 
                                 onClicked: {
                                     firmwareVersionCombo.currentIndex = 0
