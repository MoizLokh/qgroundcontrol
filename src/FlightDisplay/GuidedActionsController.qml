/****************************************************************************
 *
 *   (c) 2009-2016 QGROUNDCONTROL PROJECT <http://www.qgroundcontrol.org>
 *
 * QGroundControl is licensed according to the terms in the file
 * COPYING.md in the root of the source code directory.
 *
 ****************************************************************************/

import QtQuick                  2.3
import QtQuick.Controls         1.2
import QtQuick.Controls.Styles  1.4
import QtQuick.Dialogs          1.2
import QtLocation               5.3
import QtPositioning            5.3
import QtQuick.Layouts          1.2

import QGroundControl                           1.0
import QGroundControl.ScreenTools               1.0
import QGroundControl.Controls                  1.0
import QGroundControl.Palette                   1.0
import QGroundControl.Vehicle                   1.0
import QGroundControl.FlightMap                 1.0

/// This provides the smarts behind the guided mode commands, minus the user interface. This way you can change UI
/// without affecting the underlying functionality.
Item {
    id: _root

    property var missionController
    property var confirmDialog
    property var actionList
    property var altitudeSlider
    property var orbitMapCircle

    readonly property string emergencyStopTitle:            qsTr("EMERGENCY STOP")
    readonly property string armTitle:                      qsTr("Arm")
    readonly property string disarmTitle:                   qsTr("Disarm")
    readonly property string rtlTitle:                      qsTr("RTL")
    readonly property string takeoffTitle:                  qsTr("Takeoff")
    readonly property string landTitle:                     qsTr("Land")
    readonly property string startMissionTitle:             qsTr("Start Mission")
    readonly property string mvStartMissionTitle:           qsTr("Start Mission (MV)")
    readonly property string continueMissionTitle:          qsTr("Continue Mission")
    readonly property string resumeMissionUploadFailTitle:  qsTr("Resume FAILED")
    readonly property string pauseTitle:                    qsTr("Pause")
    readonly property string mvPauseTitle:                  qsTr("Pause (MV)")
    readonly property string changeAltTitle:                qsTr("Change Altitude")
    readonly property string orbitTitle:                    qsTr("Orbit")
    readonly property string landAbortTitle:                qsTr("Land Abort")
    readonly property string setWaypointTitle:              qsTr("Set Waypoint")
    readonly property string gotoTitle:                     qsTr("Go To Location")
    readonly property string vtolTransitionTitle:           qsTr("VTOL Transition")

    readonly property string armMessage:                        qsTr("Arm the vehicle.")
    readonly property string disarmMessage:                     qsTr("Disarm the vehicle")
    readonly property string emergencyStopMessage:              qsTr("WARNING: THIS WILL STOP ALL MOTORS. IF VEHICLE IS CURRENTLY IN THE AIR IT WILL CRASH.")
    readonly property string takeoffMessage:                    qsTr("Takeoff from ground and hold position.")
    readonly property string startMissionMessage:               qsTr("Takeoff from ground and start the current mission.")
    readonly property string continueMissionMessage:            qsTr("Continue the mission from the current waypoint.")
    readonly property string resumeMissionUploadFailMessage:    qsTr("Upload of resume mission failed. Confirm to retry upload")
    readonly property string landMessage:                       qsTr("Land the vehicle at the current position.")
    readonly property string rtlMessage:                        qsTr("Return to the home position of the vehicle.")
    readonly property string changeAltMessage:                  qsTr("Change the altitude of the vehicle up or down.")
    readonly property string gotoMessage:                       qsTr("Move the vehicle to the specified location.")
             property string setWaypointMessage:                qsTr("Adjust current waypoint to %1.").arg(_actionData)
    readonly property string orbitMessage:                      qsTr("Orbit the vehicle around the specified location.")
    readonly property string landAbortMessage:                  qsTr("Abort the landing sequence.")
    readonly property string pauseMessage:                      qsTr("Pause the vehicle at it's current position, adjusting altitude up or down as needed.")
    readonly property string mvPauseMessage:                    qsTr("Pause all vehicles at their current position.")
    readonly property string vtolTransitionFwdMessage:          qsTr("Transition VTOL to fixed wing flight.")
    readonly property string vtolTransitionMRMessage:           qsTr("Transition VTOL to multi-rotor flight.")

    readonly property int actionRTL:                        1
    readonly property int actionLand:                       2
    readonly property int actionTakeoff:                    3
    readonly property int actionArm:                        4
    readonly property int actionDisarm:                     5
    readonly property int actionEmergencyStop:              6
    readonly property int actionChangeAlt:                  7
    readonly property int actionGoto:                       8
    readonly property int actionSetWaypoint:                9
    readonly property int actionOrbit:                      10
    readonly property int actionLandAbort:                  11
    readonly property int actionStartMission:               12
    readonly property int actionContinueMission:            13
    readonly property int actionResumeMission:              14
    readonly property int _actionUnused:                    15
    readonly property int actionResumeMissionUploadFail:    16
    readonly property int actionPause:                      17
    readonly property int actionMVPause:                    18
    readonly property int actionMVStartMission:             19
    readonly property int actionVtolTransitionToFwdFlight:  20
    readonly property int actionVtolTransitionToMRFlight:   21

    property bool showEmergenyStop:     _guidedActionsEnabled && !_hideEmergenyStop && _vehicleArmed && _vehicleFlying
    property bool showArm:              _guidedActionsEnabled && !_vehicleArmed
    property bool showDisarm:           _guidedActionsEnabled && _vehicleArmed && !_vehicleFlying
    property bool showRTL:              _guidedActionsEnabled && _vehicleArmed && activeVehicle.guidedModeSupported && _vehicleFlying && !_vehicleInRTLMode
    property bool showTakeoff:          _guidedActionsEnabled && activeVehicle.takeoffVehicleSupported && !_vehicleFlying
    property bool showLand:             _guidedActionsEnabled && activeVehicle.guidedModeSupported && _vehicleArmed && !activeVehicle.fixedWing && !_vehicleInLandMode
    property bool showStartMission:     _guidedActionsEnabled && _missionAvailable && !_missionActive && !_vehicleFlying
    property bool showContinueMission:  _guidedActionsEnabled && _missionAvailable && !_missionActive && _vehicleArmed && _vehicleFlying && (_currentMissionIndex < _missionItemCount - 1)
<<<<<<< HEAD
    property bool showPause:            _guidedActionsEnabled && _vehicleArmed && activeVehicle.pauseVehicleSupported && _vehicleFlying && !_vehiclePaused
    property bool showChangeAlt:        _guidedActionsEnabled && _vehicleFlying && activeVehicle.guidedModeSupported && _vehicleArmed && !_missionActive
    property bool showOrbit:            _guidedActionsEnabled && !_hideOrbit && _vehicleFlying && activeVehicle.orbitModeSupported && !_missionActive
    property bool showLandAbort:        _guidedActionsEnabled && _vehicleFlying && activeVehicle.fixedWing && _vehicleLanding
=======
    property bool showPause:            _guidedActionsEnabled && _vehicleArmed && _activeVehicle.pauseVehicleSupported && _vehicleFlying && !_vehiclePaused && !_fixedWingOnApproach
    property bool showChangeAlt:        _guidedActionsEnabled && _vehicleFlying && _activeVehicle.guidedModeSupported && _vehicleArmed && !_missionActive
    property bool showOrbit:            _guidedActionsEnabled && !_hideOrbit && _vehicleFlying && _activeVehicle.orbitModeSupported && !_missionActive
    property bool showLandAbort:        _guidedActionsEnabled && _vehicleFlying && _fixedWingOnApproach
>>>>>>> 11788b4e
    property bool showGotoLocation:     _guidedActionsEnabled && _vehicleFlying

    // Note: The '_missionItemCount - 2' is a hack to not trigger resume mission when a mission ends with an RTL item
    property bool showResumeMission:    activeVehicle && !_vehicleArmed && _vehicleWasFlying && _missionAvailable && _resumeMissionIndex > 0 && (_resumeMissionIndex < _missionItemCount - 2)

    property bool guidedUIVisible:      guidedActionConfirm.visible || guidedActionList.visible

    property var    _corePlugin:            QGroundControl.corePlugin
    property bool   _guidedActionsEnabled:  (!ScreenTools.isDebug && QGroundControl.corePlugin.options.guidedActionsRequireRCRSSI && activeVehicle) ? _rcRSSIAvailable : activeVehicle
    property string _flightMode:            activeVehicle ? activeVehicle.flightMode : ""
    property bool   _missionAvailable:      missionController.containsItems
    property bool   _missionActive:         activeVehicle ? _vehicleArmed && (_vehicleInLandMode || _vehicleInRTLMode || _vehicleInMissionMode) : false
    property bool   _vehicleArmed:          activeVehicle ? activeVehicle.armed  : false
    property bool   _vehicleFlying:         activeVehicle ? activeVehicle.flying  : false
    property bool   _vehicleLanding:        activeVehicle ? activeVehicle.landing  : false
    property bool   _vehiclePaused:         false
    property bool   _vehicleInMissionMode:  false
    property bool   _vehicleInRTLMode:      false
    property bool   _vehicleInLandMode:     false
    property int    _missionItemCount:      missionController.missionItemCount
    property int    _currentMissionIndex:   missionController.currentMissionIndex
    property int    _resumeMissionIndex:    missionController.resumeMissionIndex
    property bool   _hideEmergenyStop:      !QGroundControl.corePlugin.options.guidedBarShowEmergencyStop
    property bool   _hideOrbit:             !QGroundControl.corePlugin.options.guidedBarShowOrbit
    property bool   _vehicleWasFlying:      false
<<<<<<< HEAD
    property bool   _rcRSSIAvailable:       activeVehicle ? activeVehicle.rcRSSI > 0 && activeVehicle.rcRSSI <= 100 : false
=======
    property bool   _rcRSSIAvailable:       _activeVehicle ? _activeVehicle.rcRSSI > 0 && _activeVehicle.rcRSSI <= 100 : false
    property bool   _fixedWingOnApproach:   _activeVehicle ? _activeVehicle.fixedWing && _vehicleLanding : false
>>>>>>> 11788b4e

    // You can turn on log output for GuidedActionsController by turning on GuidedActionsControllerLog category
    property bool __guidedModeSupported:    activeVehicle ? activeVehicle.guidedModeSupported : false
    property bool __pauseVehicleSupported:  activeVehicle ? activeVehicle.pauseVehicleSupported : false
    property bool __flightMode:             _flightMode

    function _outputState() {
        if (_corePlugin.guidedActionsControllerLogging()) {
            console.log(qsTr("activeVehicle(%1) _vehicleArmed(%2) guidedModeSupported(%3) _vehicleFlying(%4) _vehicleWasFlying(%5) _vehicleInRTLMode(%6) pauseVehicleSupported(%7) _vehiclePaused(%8) _flightMode(%9) _missionItemCount(%10)").arg(activeVehicle ? 1 : 0).arg(_vehicleArmed ? 1 : 0).arg(__guidedModeSupported ? 1 : 0).arg(_vehicleFlying ? 1 : 0).arg(_vehicleWasFlying ? 1 : 0).arg(_vehicleInRTLMode ? 1 : 0).arg(__pauseVehicleSupported ? 1 : 0).arg(_vehiclePaused ? 1 : 0).arg(_flightMode).arg(_missionItemCount))
        }
    }

    Connections {
        target: mainWindow
        onActiveVehicleChanged: {
            _outputState()
        }
    }

    Component.onCompleted:              _outputState()
    on_VehicleArmedChanged:             _outputState()
    on_VehicleInRTLModeChanged:         _outputState()
    on_VehiclePausedChanged:            _outputState()
    on__FlightModeChanged:              _outputState()
    on__GuidedModeSupportedChanged:     _outputState()
    on__PauseVehicleSupportedChanged:   _outputState()
    on_MissionItemCountChanged:         _outputState()

    on_CurrentMissionIndexChanged: {
        if (_corePlugin.guidedActionsControllerLogging()) {
            console.log("_currentMissionIndex", _currentMissionIndex)
        }
    }
    on_ResumeMissionIndexChanged: {
        if (_corePlugin.guidedActionsControllerLogging()) {
            console.log("_resumeMissionIndex", _resumeMissionIndex)
        }
    }
    onShowResumeMissionChanged: {
        if (_corePlugin.guidedActionsControllerLogging()) {
            console.log("showResumeMission", showResumeMission)
        }
        _outputState()
    }
    onShowStartMissionChanged: {
        if (_corePlugin.guidedActionsControllerLogging()) {
            console.log("showStartMission", showStartMission)
        }
        _outputState()
    }
    onShowContinueMissionChanged: {
        if (_corePlugin.guidedActionsControllerLogging()) {
            console.log("showContinueMission", showContinueMission)
        }
        _outputState()
    }
    onShowRTLChanged: {
        if (_corePlugin.guidedActionsControllerLogging()) {
            console.log("showRTL", showRTL)
        }
        _outputState()
    }
    // End of hack

    on_VehicleFlyingChanged: {
        _outputState()
        if (!_vehicleFlying) {
            // We use _vehicleWasFLying to help trigger Resume Mission only if the vehicle actually flew and came back down.
            // Otherwise it may trigger during the Start Mission sequence due to signal ordering or armed and resume mission index.
            _vehicleWasFlying = true
        }
    }

    property var _actionData

    on_FlightModeChanged: {
        _vehiclePaused =        activeVehicle ? _flightMode === activeVehicle.pauseFlightMode : false
        _vehicleInRTLMode =     activeVehicle ? _flightMode === activeVehicle.rtlFlightMode || _flightMode === activeVehicle.smartRTLFlightMode : false
        _vehicleInLandMode =    activeVehicle ? _flightMode === activeVehicle.landFlightMode : false
        _vehicleInMissionMode = activeVehicle ? _flightMode === activeVehicle.missionFlightMode : false // Must be last to get correct signalling for showStartMission popups
    }

    // Called when an action is about to be executed in order to confirm
    function confirmAction(actionCode, actionData, mapIndicator) {
        var showImmediate = true
        closeAll()
        confirmDialog.action = actionCode
        confirmDialog.actionData = actionData
        confirmDialog.hideTrigger = true
        confirmDialog.mapIndicator = mapIndicator
        confirmDialog.optionText = ""
        _actionData = actionData
        switch (actionCode) {
        case actionArm:
            if (_vehicleFlying || !_guidedActionsEnabled) {
                return
            }
            confirmDialog.title = armTitle
            confirmDialog.message = armMessage
            confirmDialog.hideTrigger = Qt.binding(function() { return !showArm })
            break;
        case actionDisarm:
            if (_vehicleFlying) {
                return
            }
            confirmDialog.title = disarmTitle
            confirmDialog.message = disarmMessage
            confirmDialog.hideTrigger = Qt.binding(function() { return !showDisarm })
            break;
        case actionEmergencyStop:
            confirmDialog.title = emergencyStopTitle
            confirmDialog.message = emergencyStopMessage
            confirmDialog.hideTrigger = Qt.binding(function() { return !showEmergenyStop })
            break;
        case actionTakeoff:
            confirmDialog.title = takeoffTitle
            confirmDialog.message = takeoffMessage
            confirmDialog.hideTrigger = Qt.binding(function() { return !showTakeoff })
            altitudeSlider.setToMinimumTakeoff()
            altitudeSlider.visible = true
            break;
        case actionStartMission:
            showImmediate = false
            confirmDialog.title = startMissionTitle
            confirmDialog.message = startMissionMessage
            confirmDialog.hideTrigger = Qt.binding(function() { return !showStartMission })
            break;
        case actionMVStartMission:
            confirmDialog.title = mvStartMissionTitle
            confirmDialog.message = startMissionMessage
            confirmDialog.hideTrigger = true
            break;
        case actionContinueMission:
            showImmediate = false
            confirmDialog.title = continueMissionTitle
            confirmDialog.message = continueMissionMessage
            confirmDialog.hideTrigger = Qt.binding(function() { return !showContinueMission })
            break;
        case actionResumeMission:
            // Resume Mission is handled in mission end dialog
            return
        case actionResumeMissionUploadFail:
            confirmDialog.title = resumeMissionUploadFailTitle
            confirmDialog.message = resumeMissionUploadFailMessage
            confirmDialog.hideTrigger = Qt.binding(function() { return !showResumeMission })
            break;
        case actionLand:
            confirmDialog.title = landTitle
            confirmDialog.message = landMessage
            confirmDialog.hideTrigger = Qt.binding(function() { return !showLand })
            break;
        case actionRTL:
            confirmDialog.title = rtlTitle
            confirmDialog.message = rtlMessage
            if (activeVehicle.supportsSmartRTL) {
                confirmDialog.optionText = qsTr("Smart RTL")
                confirmDialog.optionChecked = false
            }
            confirmDialog.hideTrigger = Qt.binding(function() { return !showRTL })
            break;
        case actionChangeAlt:
            confirmDialog.title = changeAltTitle
            confirmDialog.message = changeAltMessage
            confirmDialog.hideTrigger = Qt.binding(function() { return !showChangeAlt })
            altitudeSlider.reset()
            altitudeSlider.visible = true
            break;
        case actionGoto:
            confirmDialog.title = gotoTitle
            confirmDialog.message = gotoMessage
            confirmDialog.hideTrigger = Qt.binding(function() { return !showGotoLocation })
            break;
        case actionSetWaypoint:
            confirmDialog.title = setWaypointTitle
            confirmDialog.message = setWaypointMessage
            break;
        case actionOrbit:
            confirmDialog.title = orbitTitle
            confirmDialog.message = orbitMessage
            confirmDialog.hideTrigger = Qt.binding(function() { return !showOrbit })
            altitudeSlider.reset()
            altitudeSlider.visible = true
            break;
        case actionLandAbort:
            confirmDialog.title = landAbortTitle
            confirmDialog.message = landAbortMessage
            confirmDialog.hideTrigger = Qt.binding(function() { return !showLandAbort })
            break;
        case actionPause:
            confirmDialog.title = pauseTitle
            confirmDialog.message = pauseMessage
            confirmDialog.hideTrigger = Qt.binding(function() { return !showPause })
            altitudeSlider.reset()
            altitudeSlider.visible = true
            break;
        case actionMVPause:
            confirmDialog.title = mvPauseTitle
            confirmDialog.message = mvPauseMessage
            confirmDialog.hideTrigger = true
            break;
        case actionVtolTransitionToFwdFlight:
            confirmDialog.title = vtolTransitionTitle
            confirmDialog.message = vtolTransitionFwdMessage
            confirmDialog.hideTrigger = true
            break
        case actionVtolTransitionToMRFlight:
            confirmDialog.title = vtolTransitionTitle
            confirmDialog.message = vtolTransitionMRMessage
            confirmDialog.hideTrigger = true
            break
        default:
            console.warn("Unknown actionCode", actionCode)
            return
        }
        confirmDialog.show(showImmediate)
    }

    // Executes the specified action
    function executeAction(actionCode, actionData, actionAltitudeChange, optionChecked) {
        var i;
        var rgVehicle;
        switch (actionCode) {
        case actionRTL:
            activeVehicle.guidedModeRTL(optionChecked)
            break
        case actionLand:
            activeVehicle.guidedModeLand()
            break
        case actionTakeoff:
            activeVehicle.guidedModeTakeoff(actionAltitudeChange)
            break
        case actionResumeMission:
        case actionResumeMissionUploadFail:
            missionController.resumeMission(missionController.resumeMissionIndex)
            break
        case actionStartMission:
        case actionContinueMission:
            activeVehicle.startMission()
            break
        case actionMVStartMission:
            rgVehicle = QGroundControl.multiVehicleManager.vehicles
            for (i = 0; i < rgVehicle.count; i++) {
                rgVehicle.get(i).startMission()
            }
            break
        case actionArm:
            activeVehicle.armed = true
            break
        case actionDisarm:
            activeVehicle.armed = false
            break
        case actionEmergencyStop:
            activeVehicle.emergencyStop()
            break
        case actionChangeAlt:
            activeVehicle.guidedModeChangeAltitude(actionAltitudeChange)
            break
        case actionGoto:
            activeVehicle.guidedModeGotoLocation(actionData)
            break
        case actionSetWaypoint:
            activeVehicle.setCurrentMissionSequence(actionData)
            break
        case actionOrbit:
            activeVehicle.guidedModeOrbit(orbitMapCircle.center, orbitMapCircle.radius() * (orbitMapCircle.clockwiseRotation ? 1 : -1), activeVehicle.altitudeAMSL.rawValue + actionAltitudeChange)
            break
        case actionLandAbort:
            activeVehicle.abortLanding(50)     // hardcoded value for climbOutAltitude that is currently ignored
            break
        case actionPause:
            activeVehicle.pauseVehicle()
            activeVehicle.guidedModeChangeAltitude(actionAltitudeChange)
            break
        case actionMVPause:
            rgVehicle = QGroundControl.multiVehicleManager.vehicles
            for (i = 0; i < rgVehicle.count; i++) {
                rgVehicle.get(i).pauseVehicle()
            }
            break
        case actionVtolTransitionToFwdFlight:
            activeVehicle.vtolInFwdFlight = true
            break
        case actionVtolTransitionToMRFlight:
            activeVehicle.vtolInFwdFlight = false
            break
        default:
            console.warn(qsTr("Internal error: unknown actionCode"), actionCode)
            break
        }
    }
}<|MERGE_RESOLUTION|>--- conflicted
+++ resolved
@@ -101,17 +101,10 @@
     property bool showLand:             _guidedActionsEnabled && activeVehicle.guidedModeSupported && _vehicleArmed && !activeVehicle.fixedWing && !_vehicleInLandMode
     property bool showStartMission:     _guidedActionsEnabled && _missionAvailable && !_missionActive && !_vehicleFlying
     property bool showContinueMission:  _guidedActionsEnabled && _missionAvailable && !_missionActive && _vehicleArmed && _vehicleFlying && (_currentMissionIndex < _missionItemCount - 1)
-<<<<<<< HEAD
-    property bool showPause:            _guidedActionsEnabled && _vehicleArmed && activeVehicle.pauseVehicleSupported && _vehicleFlying && !_vehiclePaused
-    property bool showChangeAlt:        _guidedActionsEnabled && _vehicleFlying && activeVehicle.guidedModeSupported && _vehicleArmed && !_missionActive
-    property bool showOrbit:            _guidedActionsEnabled && !_hideOrbit && _vehicleFlying && activeVehicle.orbitModeSupported && !_missionActive
-    property bool showLandAbort:        _guidedActionsEnabled && _vehicleFlying && activeVehicle.fixedWing && _vehicleLanding
-=======
     property bool showPause:            _guidedActionsEnabled && _vehicleArmed && _activeVehicle.pauseVehicleSupported && _vehicleFlying && !_vehiclePaused && !_fixedWingOnApproach
     property bool showChangeAlt:        _guidedActionsEnabled && _vehicleFlying && _activeVehicle.guidedModeSupported && _vehicleArmed && !_missionActive
     property bool showOrbit:            _guidedActionsEnabled && !_hideOrbit && _vehicleFlying && _activeVehicle.orbitModeSupported && !_missionActive
     property bool showLandAbort:        _guidedActionsEnabled && _vehicleFlying && _fixedWingOnApproach
->>>>>>> 11788b4e
     property bool showGotoLocation:     _guidedActionsEnabled && _vehicleFlying
 
     // Note: The '_missionItemCount - 2' is a hack to not trigger resume mission when a mission ends with an RTL item
@@ -137,12 +130,8 @@
     property bool   _hideEmergenyStop:      !QGroundControl.corePlugin.options.guidedBarShowEmergencyStop
     property bool   _hideOrbit:             !QGroundControl.corePlugin.options.guidedBarShowOrbit
     property bool   _vehicleWasFlying:      false
-<<<<<<< HEAD
-    property bool   _rcRSSIAvailable:       activeVehicle ? activeVehicle.rcRSSI > 0 && activeVehicle.rcRSSI <= 100 : false
-=======
     property bool   _rcRSSIAvailable:       _activeVehicle ? _activeVehicle.rcRSSI > 0 && _activeVehicle.rcRSSI <= 100 : false
     property bool   _fixedWingOnApproach:   _activeVehicle ? _activeVehicle.fixedWing && _vehicleLanding : false
->>>>>>> 11788b4e
 
     // You can turn on log output for GuidedActionsController by turning on GuidedActionsControllerLog category
     property bool __guidedModeSupported:    activeVehicle ? activeVehicle.guidedModeSupported : false
