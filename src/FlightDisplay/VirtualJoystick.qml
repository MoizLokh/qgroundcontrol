/****************************************************************************
 *
 *   (c) 2009-2016 QGROUNDCONTROL PROJECT <http://www.qgroundcontrol.org>
 *
 * QGroundControl is licensed according to the terms in the file
 * COPYING.md in the root of the source code directory.
 *
 ****************************************************************************/


import QtQuick 2.3

import QGroundControl               1.0
import QGroundControl.ScreenTools   1.0
import QGroundControl.Controls      1.0
import QGroundControl.Palette       1.0
import QGroundControl.Vehicle       1.0

Item {
<<<<<<< HEAD
    //property bool useLightColors - Must be passed in from loader

=======
    //property bool useLightColors - Must be passed in from loaded
    //property bool centralizeThrottle - Must be passed in from loaded
>>>>>>> 5be9accf
    Timer {
        interval:   40  // 25Hz, same as real joystick rate
        running:    QGroundControl.settingsManager.appSettings.virtualJoystick.value && activeVehicle
        repeat:     true
        onTriggered: {
            if (activeVehicle) {
                activeVehicle.virtualTabletJoystickValue(rightStick.xAxis, rightStick.yAxis, leftStick.xAxis, leftStick.yAxis)
            }
        }
    }

    JoystickThumbPad {
        id:                     leftStick
        anchors.leftMargin:     xPositionDelta
        anchors.bottomMargin:   -yPositionDelta
        anchors.left:           parent.left
        anchors.bottom:         parent.bottom
        width:                  parent.height
        height:                 parent.height
        yAxisThrottle:          true
        yAxisThrottleCentered:  centralizeThrottle
        lightColors:            useLightColors
    }

    JoystickThumbPad {
        id:                     rightStick
        anchors.rightMargin:    -xPositionDelta
        anchors.bottomMargin:   -yPositionDelta
        anchors.right:          parent.right
        anchors.bottom:         parent.bottom
        width:                  parent.height
        height:                 parent.height
        lightColors:            useLightColors
    }
}<|MERGE_RESOLUTION|>--- conflicted
+++ resolved
@@ -17,13 +17,8 @@
 import QGroundControl.Vehicle       1.0
 
 Item {
-<<<<<<< HEAD
-    //property bool useLightColors - Must be passed in from loader
-
-=======
     //property bool useLightColors - Must be passed in from loaded
     //property bool centralizeThrottle - Must be passed in from loaded
->>>>>>> 5be9accf
     Timer {
         interval:   40  // 25Hz, same as real joystick rate
         running:    QGroundControl.settingsManager.appSettings.virtualJoystick.value && activeVehicle
