--- conflicted
+++ resolved
@@ -534,37 +534,6 @@
             z:                  QGroundControl.zOrderWidgets
             maxHeight:          mapScale.y - toolStrip.y
 
-<<<<<<< HEAD
-            showAlternateIcon:  [ false, _planMasterController.dirty, false, false, false, false, false, false ]
-            rotateImage:        [ false, _planMasterController.syncInProgress, false, false, false, false, false, false ]
-            animateImage:       [ false, _planMasterController.dirty, false, false, false, false, false, false ]
-            buttonEnabled:      [ true, !_planMasterController.syncInProgress, true, true, true, true, true, true ]
-            buttonVisible:      [ true, true, true, _waypointsOnlyMode, true, true, _showZoom, _showZoom ]
-            maxHeight:          mapScale.y - toolStrip.y
-
-            property bool _showZoom: !ScreenTools.isMobile
-
-            model: [
-                {
-                    name:                   qsTr("Fly"),
-                    iconSource:             "/qmlimages/PaperPlane.svg",
-                },
-                {
-                    name:                   qsTr("File"),
-                    iconSource:             "/qmlimages/MapSync.svg",
-                    alternateIconSource:    "/qmlimages/MapSyncChanged.svg",
-                    dropPanelComponent:     syncDropPanel
-                },
-                {
-                    name:                   qsTr("Waypoint"),
-                    iconSource:             "/qmlimages/MapAddMission.svg",
-                    toggle:                 true
-                },
-                {
-                    name:                   qsTr("ROI"),
-                    iconSource:             "/qmlimages/MapAddMission.svg",
-                    toggle:                 true
-=======
             property bool _isRally:     _editingLayer == _layerRallyPoints
             property bool _showZoom:    !ScreenTools.isMobile
 
@@ -598,44 +567,31 @@
                     buttonEnabled:      true,
                     buttonVisible:      !_isRally && _waypointsOnlyMode,
                     toggle:             true
->>>>>>> f8419d02
                 },
                 {
                     name:               _singleComplexItem ? _missionController.complexMissionItemNames[0] : qsTr("Pattern"),
                     iconSource:         "/qmlimages/MapDrawShape.svg",
-<<<<<<< HEAD
-=======
                     buttonEnabled:      true,
                     buttonVisible:      !_isRally,
->>>>>>> f8419d02
                     dropPanelComponent: _singleComplexItem ? undefined : patternDropPanel
                 },
                 {
                     name:               qsTr("Center"),
                     iconSource:         "/qmlimages/MapCenter.svg",
-<<<<<<< HEAD
-=======
                     buttonEnabled:      true,
                     buttonVisible:      true,
->>>>>>> f8419d02
                     dropPanelComponent: centerMapDropPanel
                 },
                 {
                     name:               qsTr("In"),
-<<<<<<< HEAD
-=======
                     buttonEnabled:      true,
                     buttonVisible:      _showZoom,
->>>>>>> f8419d02
                     iconSource:         "/qmlimages/ZoomPlus.svg"
                 },
                 {
                     name:               qsTr("Out"),
-<<<<<<< HEAD
-=======
                     buttonEnabled:      true,
                     buttonVisible:      _showZoom,
->>>>>>> f8419d02
                     iconSource:         "/qmlimages/ZoomMinus.svg"
                 }
             ]
@@ -646,10 +602,6 @@
                     mainWindow.showFlyView()
                     break;
                 case 2:
-<<<<<<< HEAD
-                    _addWaypointOnClick = checked
-                    _addROIOnClick = false
-=======
                     if(_addWaypointOnClick) {
                         //-- Toggle it off
                         _addWaypointOnClick = false
@@ -659,7 +611,6 @@
                         _addWaypointOnClick = checked
                         _addROIOnClick = false
                     }
->>>>>>> f8419d02
                     break
                 case 3:
                     _addROIOnClick = checked
