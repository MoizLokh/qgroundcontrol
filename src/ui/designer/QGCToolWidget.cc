#include "QGCToolWidget.h"
#include "ui_QGCToolWidget.h"

#include <QMenu>
#include <QList>
#include <QInputDialog>
#include <QDockWidget>
#include <QContextMenuEvent>
#include <QSettings>
#include <QStandardPaths>

#include "QGCParamSlider.h"
#include "QGCToolWidgetComboBox.h"
#include "QGCTextLabel.h"
#include "QGCXYPlot.h"
#include "QGCCommandButton.h"
#include "UASManager.h"
#include "QGCFileDialog.h"

QGCToolWidget::QGCToolWidget(const QString& objectName, const QString& title, QWidget *parent, QSettings* settings) :
        QWidget(parent),
        mav(NULL),
        mainMenuAction(NULL),
        widgetTitle(title),
        ui(new Ui::QGCToolWidget)
{
    isFromMetaData = false;
    ui->setupUi(this);
    if (settings) loadSettings(*settings);

    createActions();
    toolLayout = ui->toolLayout;
    toolLayout->setAlignment(Qt::AlignTop);
    toolLayout->setSpacing(8);

    this->setTitle(widgetTitle);
    QList<UASInterface*> systems = UASManager::instance()->getUASList();
    foreach (UASInterface* uas, systems)
    {
        UAS* newMav = dynamic_cast<UAS*>(uas);
        if (newMav)
        {
            addUAS(uas);
        }
    }
    connect(UASManager::instance(), SIGNAL(UASCreated(UASInterface*)), this, SLOT(addUAS(UASInterface*)));

    if(!objectName.isEmpty()) {
        instances()->insert(objectName, this);
        setObjectName(objectName);
    } //Otherwise we must call loadSettings() immediately to set the object name
}

QGCToolWidget::~QGCToolWidget()
{
    if (mainMenuAction) mainMenuAction->deleteLater();
    if (QGCToolWidget::instances()) QGCToolWidget::instances()->remove(objectName());
    delete ui;
}

void QGCToolWidget::setParent(QWidget *parent)
{
    QWidget::setParent(parent);
    setTitle(getTitle()); //Update titles
}

/**
 * @param parent Object later holding these widgets, usually the main window
 * @return List of all widgets
 */
QList<QGCToolWidget*> QGCToolWidget::createWidgetsFromSettings(QWidget* parent, QString settingsFile)
{
    // Load widgets from application settings
    QSettings* settings;

    // Or load them from a settings file
    if (!settingsFile.isEmpty())
    {
        settings = new QSettings(settingsFile, QSettings::IniFormat);
       //qDebug() << "LOADING SETTINGS FROM" << settingsFile;
    }
    else
    {
        settings = new QSettings();
        //qDebug() << "LOADING SETTINGS FROM DEFAULT" << settings->fileName();
    }

    QList<QGCToolWidget*> newWidgets;
    settings->beginGroup("Custom_Tool_Widgets");
    int size = settings->beginReadArray("QGC_TOOL_WIDGET_NAMES");
    for (int i = 0; i < size; i++)
    {
        settings->setArrayIndex(i);
        QString name = settings->value("TITLE", "").toString();
        QString objname = settings->value("OBJECT_NAME", "").toString();

        if (!instances()->contains(objname) && !objname.isEmpty())
        {
            //qDebug() << "CREATED WIDGET:" << name;
            QGCToolWidget* tool = new QGCToolWidget(objname, name, parent, settings);
            newWidgets.append(tool);
        }
        else if (name.length() == 0)
        {
            // Silently catch empty widget name - sanity check
            // to survive broken settings (e.g. from user manipulation)
        }
        else
        {
            //qDebug() << "WIDGET" << name << "DID ALREADY EXIST, REJECTING";
        }
    }
    settings->endArray();

    //qDebug() << "NEW WIDGETS: " << newWidgets.size();

    // Load individual widget items
    for (int i = 0; i < newWidgets.size(); i++)
    {
        newWidgets.at(i)->loadSettings(*settings);
    }
    settings->endGroup();
    settings->sync();
    delete settings;

    return instances()->values();
}
void QGCToolWidget::showLabel(QString name,int num)
{
    for (int i=0;i<toolItemList.size();i++)
    {
        if (toolItemList[i]->objectName() == name)
        {
            QGCTextLabel *label = qobject_cast<QGCTextLabel*>(toolItemList[i]);
            if (label)
            {
                label->enableText(num);
            }
        }
    }
}

/**
 * @param singleinstance If this is set to true, the widget settings will only be loaded if not another widget with the same title exists
 */
bool QGCToolWidget::loadSettings(const QString& settings, bool singleinstance)
{
    QSettings set(settings, QSettings::IniFormat);
    QStringList groups = set.childGroups();
    if (groups.length() > 0)
    {
        QString objectName = groups.first();
        setObjectName(objectName);
        if (singleinstance && QGCToolWidget::instances()->contains(objectName)) return false;
        instances()->insert(objectName, this);
        // Do not use setTitle() here,
        // interferes with loading settings
        widgetTitle = objectName;
        //qDebug() << "WIDGET TITLE LOADED: " << widgetName;
        loadSettings(set);
        return true;
    }
    else
    {
        return false;
    }
}
void QGCToolWidget::setSettings(QVariantMap& settings)
{
    isFromMetaData = true;
    settingsMap = settings;
    QString widgetName = getTitle();
    int size = settingsMap["count"].toInt();
    for (int j = 0; j < size; j++)
    {
        QString type = settings.value(widgetName + "\\" + QString::number(j) + "\\" + "TYPE", "UNKNOWN").toString();
        if (type == "SLIDER")
        {
            QString checkparam = settingsMap.value(widgetName + "\\" + QString::number(j) + "\\" + "QGC_PARAM_SLIDER_PARAMID").toString();
            paramList.append(checkparam);
        }
        else if (type == "COMBO")
        {
            QString checkparam = settingsMap.value(widgetName + "\\" + QString::number(j) + "\\" + "QGC_PARAM_COMBOBOX_PARAMID").toString();
            paramList.append(checkparam);
        }
    }
}
QList<QString> QGCToolWidget::getParamList()
{
    return paramList;
}
void QGCToolWidget::setParameterValue(int uas, int component, QString parameterName, const QVariant value)
{
    Q_UNUSED(uas);
    Q_UNUSED(component);
    Q_UNUSED(value);
    
    QString widgetName = getTitle();
    int size = settingsMap["count"].toInt();
    if (paramToItemMap.contains(parameterName))
    {
        //If we already have an item for this parameter, updates are handled internally.
        return;
    }

    for (int j = 0; j < size; j++)
    {
        QString type = settingsMap.value(widgetName + "\\" + QString::number(j) + "\\" + "TYPE", "UNKNOWN").toString();
        QGCToolWidgetItem* item = NULL;
        if (type == "COMMANDBUTTON")
        {
            //This shouldn't happen, but I'm not sure... so lets test for it.
            continue;
        }
        else if (type == "SLIDER")
        {
            QString checkparam = settingsMap.value(widgetName + "\\" + QString::number(j) + "\\" + "QGC_PARAM_SLIDER_PARAMID").toString();
            if (checkparam == parameterName)
            {
                item = new QGCParamSlider(this);
                paramToItemMap[parameterName] = item;
                addToolWidget(item);
                item->readSettings(widgetName + "\\" + QString::number(j) + "\\",settingsMap);
                return;
            }
        }
        else if (type == "COMBO")
        {
            QString checkparam = settingsMap.value(widgetName + "\\" + QString::number(j) + "\\" + "QGC_PARAM_COMBOBOX_PARAMID").toString();
            if (checkparam == parameterName)
            {
                item = new QGCToolWidgetComboBox(this);
                addToolWidget(item);
                item->readSettings(widgetName + "\\" + QString::number(j) + "\\",settingsMap);
                paramToItemMap[parameterName] = item;
                return;
            }
        }
    }
}

void QGCToolWidget::loadSettings(QVariantMap& settings)
{

    QString widgetName = getTitle();
    //settings.beginGroup(widgetName);
    qDebug() << "LOADING FOR" << widgetName;
    //int size = settings.beginReadArray("QGC_TOOL_WIDGET_ITEMS");
    int size = settings["count"].toInt();
    qDebug() << "CHILDREN SIZE:" << size;
    for (int j = 0; j < size; j++)
    {
        QApplication::processEvents();
        //settings.setArrayIndex(j);
        QString type = settings.value(widgetName + "\\" + QString::number(j) + "\\" + "TYPE", "UNKNOWN").toString();
        if (type != "UNKNOWN")
        {
            QGCToolWidgetItem* item = NULL;
            if (type == "COMMANDBUTTON")
            {
                item = new QGCCommandButton(this);
                //qDebug() << "CREATED COMMANDBUTTON";
            }
            else if (type == "TEXT")
            {
                item = new QGCTextLabel(this);
                item->setActiveUAS(mav);
            }
            else if (type == "SLIDER")
            {
                item = new QGCParamSlider(this);
                //qDebug() << "CREATED PARAM SLIDER";
            }
            else if (type == "COMBO")
            {
                item = new QGCToolWidgetComboBox(this);
                //qDebug() << "CREATED COMBOBOX";
            }
            else if (type == "XYPLOT")
            {
                item = new QGCXYPlot(this);
                //qDebug() << "CREATED XYPlot";
            }
            if (item)
            {
                // Configure and add to layout
                addToolWidget(item);
                item->readSettings(widgetName + "\\" + QString::number(j) + "\\",settings);

                //qDebug() << "Created tool widget";
            }
        }
        else
        {
            qDebug() << "UNKNOWN TOOL WIDGET TYPE" << type;
        }
    }
    //settings.endArray();
    //settings.endGroup();
}

void QGCToolWidget::loadSettings(QSettings& settings)
{
    QString widgetName = getTitle();
    settings.beginGroup(widgetName);
    //qDebug() << "LOADING FOR" << widgetName;
    int size = settings.beginReadArray("QGC_TOOL_WIDGET_ITEMS");
    //qDebug() << "CHILDREN SIZE:" << size;
    for (int j = 0; j < size; j++)
    {
        settings.setArrayIndex(j);
        QString type = settings.value("TYPE", "UNKNOWN").toString();
        if (type != "UNKNOWN")
        {
            QGCToolWidgetItem* item = NULL;
            if (type == "COMMANDBUTTON")
            {
                QGCCommandButton *button = new QGCCommandButton(this);
                connect(button,SIGNAL(showLabel(QString,int)),this,SLOT(showLabel(QString,int)));
                item = button;
                item->setActiveUAS(mav);
                //qDebug() << "CREATED COMMANDBUTTON";
            }
            else if (type == "SLIDER")
            {
                item = new QGCParamSlider(this);
                item->setActiveUAS(mav);
                //qDebug() << "CREATED PARAM SLIDER";
            }
            else if (type == "COMBO")
            {
                item = new QGCToolWidgetComboBox(this);
                item->setActiveUAS(mav);
                qDebug() << "CREATED PARAM COMBOBOX";
            }
            else if (type == "TEXT")
            {
                item = new QGCTextLabel(this);
                item->setObjectName(settings.value("QGC_TEXT_ID").toString());
                item->setActiveUAS(mav);
            }
            else if (type == "XYPLOT")
            {
                item = new QGCXYPlot(this);
                item->setActiveUAS(mav);
            }

            if (item)
            {
                // Configure and add to layout
                addToolWidget(item);
                item->readSettings(settings);

                //qDebug() << "Created tool widget";
            }
        }
        else
        {
            //qDebug() << "UNKNOWN TOOL WIDGET TYPE";
        }
    }
    settings.endArray();
    settings.endGroup();
}

void QGCToolWidget::storeWidgetsToSettings(QSettings &settings) //static
{
    settings.beginGroup("Custom_Tool_Widgets");
    int preArraySize = settings.beginReadArray("QGC_TOOL_WIDGET_NAMES");
    settings.endArray();

    settings.beginWriteArray("QGC_TOOL_WIDGET_NAMES");
    int num = 0;
    for (int i = 0; i < qMax(preArraySize, instances()->size()); ++i)
    {
        if (i < instances()->size())
        {
            // Updating value
            if (!instances()->values().at(i)->fromMetaData())
            {
                settings.setArrayIndex(num++);
                settings.setValue("TITLE", instances()->values().at(i)->getTitle());
                settings.setValue("OBJECT_NAME", instances()->values().at(i)->objectName());
                qDebug() << "WRITING TITLE" << instances()->values().at(i)->getTitle() << "object:" << instances()->values().at(i)->objectName();
            }
        }
        else
        {
            // Deleting old value
            settings.remove("TITLE");
        }
    }
    settings.endArray();

    // Store individual widget items
    for (int i = 0; i < instances()->size(); ++i)
    {
        instances()->values().at(i)->storeSettings(settings);
    }
    settings.endGroup();
    settings.sync();
}

void QGCToolWidget::storeSettings(QSettings& settings)
{
    /* This function should be called from storeWidgetsToSettings() which sets up the group etc */
    Q_ASSERT(settings.group() == "Custom_Tool_Widgets");

    if (isFromMetaData)
    {
        //Refuse to store if this is loaded from metadata or dynamically generated.
        return;
    }
    //qDebug() << "WRITING WIDGET" << widgetTitle << "TO SETTINGS";
    settings.beginGroup(widgetTitle);
    settings.beginWriteArray("QGC_TOOL_WIDGET_ITEMS");
    int k = 0; // QGCToolItem counter
    foreach(QGCToolWidgetItem *item, toolItemList) {
        // Only count actual tool widget item children
        settings.setArrayIndex(k++);
        // Store the ToolWidgetItem
        item->writeSettings(settings);
    }
    //qDebug() << "WROTE" << k << "SUB-WIDGETS TO SETTINGS";
    settings.endArray();
    settings.endGroup();
}

void QGCToolWidget::addUAS(UASInterface* uas)
{
    UAS* newMav = dynamic_cast<UAS*>(uas);
    if (newMav)
    {
        // FIXME Convert to list
        if (mav == NULL) mav = newMav;
    }
}

void QGCToolWidget::contextMenuEvent (QContextMenuEvent* event)
{
    QMenu menu(this);
    menu.addAction(addParamAction);
    menu.addAction(addCommandAction);
    menu.addAction(addLabelAction);
    menu.addAction(addPlotAction);
    menu.addSeparator();
    menu.addAction(setTitleAction);
    menu.addAction(exportAction);
    menu.addAction(importAction);
    menu.addAction(deleteAction);
    menu.exec(event->globalPos());
}

void QGCToolWidget::hideEvent(QHideEvent* event)
{
    // Store settings
    QWidget::hideEvent(event);
}

/**
 * The widgets current view and the applied dock widget area.
 * Both values are only stored internally and allow an external
 * widget to configure it accordingly
 */
void QGCToolWidget::setViewVisibilityAndDockWidgetArea(int view, bool visible, Qt::DockWidgetArea area)
{
    viewVisible.insert(view, visible);
    dockWidgetArea.insert(view, area);
}

void QGCToolWidget::createActions()
{
    addParamAction = new QAction(tr("New &Parameter Slider"), this);
    addParamAction->setStatusTip(tr("Add a parameter setting slider widget to the tool"));
    connect(addParamAction, SIGNAL(triggered()), this, SLOT(addParam()));

    addCommandAction = new QAction(tr("New MAV &Command Button"), this);
    addCommandAction->setStatusTip(tr("Add a new action button to the tool"));
    connect(addCommandAction, SIGNAL(triggered()), this, SLOT(addCommand()));

    addLabelAction = new QAction(tr("New &Text Label"), this);
    addLabelAction->setStatusTip(tr("Add a new label to the tool"));
    connect(addLabelAction, SIGNAL(triggered()), this, SLOT(addLabel()));

    addPlotAction = new QAction(tr("New &XY Plot"), this);
    addPlotAction->setStatusTip(tr("Add a XY Plot to the tool"));
    connect(addPlotAction, SIGNAL(triggered()), this, SLOT(addPlot()));

    setTitleAction = new QAction(tr("Set Widget Title"), this);
    setTitleAction->setStatusTip(tr("Set the title caption of this tool widget"));
    connect(setTitleAction, SIGNAL(triggered()), this, SLOT(setTitle()));

    deleteAction = new QAction(tr("Delete this widget"), this);
    deleteAction->setStatusTip(tr("Delete this widget permanently"));
    connect(deleteAction, SIGNAL(triggered()), this, SLOT(deleteWidget()));

    exportAction = new QAction(tr("Export this widget"), this);
    exportAction->setStatusTip(tr("Export this widget to be reused by others"));
    connect(exportAction, SIGNAL(triggered()), this, SLOT(exportWidget()));

    importAction = new QAction(tr("Import widget"), this);
    importAction->setStatusTip(tr("Import this widget from a file (current content will be removed)"));
    connect(importAction, SIGNAL(triggered()), this, SLOT(importWidget()));
}

QMap<QString, QGCToolWidget*>* QGCToolWidget::instances()
{
    static QMap<QString, QGCToolWidget*>* instances;
    if (!instances) instances = new QMap<QString, QGCToolWidget*>();
    return instances;
}

void QGCToolWidget::addParam(int uas,int component,QString paramname,QVariant value)
{
    isFromMetaData = true;
    QGCParamSlider* slider = new QGCParamSlider(this);
    addToolWidget(slider);
    slider->setActiveUAS(mav);
    slider->setParameterValue(uas,component,0,-1,paramname,value);
}

void QGCToolWidget::addParam()
{
    addToolWidgetAndEdit(new QGCParamSlider(this));
}

void QGCToolWidget::addCommand()
{
    addToolWidgetAndEdit(new QGCCommandButton(this));
}

void QGCToolWidget::addLabel()
{
    addToolWidgetAndEdit(new QGCTextLabel(this));
}

void QGCToolWidget::addPlot()
{
    addToolWidgetAndEdit(new QGCXYPlot(this));
}

void QGCToolWidget::addToolWidgetAndEdit(QGCToolWidgetItem* widget)
{
    addToolWidget(widget);
    widget->startEditMode();
}

void QGCToolWidget::addToolWidget(QGCToolWidgetItem* widget)
{
    if (ui->hintLabel)
    {
        ui->hintLabel->deleteLater();
        ui->hintLabel = NULL;
    }
    connect(widget, SIGNAL(editingFinished()), this, SLOT(storeWidgetsToSettings()));
    connect(widget, SIGNAL(destroyed()), this, SLOT(widgetRemoved()));
    toolLayout->addWidget(widget);
    toolItemList.append(widget);
}

void QGCToolWidget::widgetRemoved()
{
    // Do not dynamic cast or de-reference QObject, since object is either in destructor or may have already
    // been destroyed.
    
    QGCToolWidgetItem *widget = static_cast<QGCToolWidgetItem *>(QObject::sender());
    toolItemList.removeAll(widget);
    storeWidgetsToSettings();
}

void QGCToolWidget::exportWidget()
{
    const QString widgetFileExtension(".qgw");
    QString fileName = QGCFileDialog::getSaveFileName(
        this, tr("Save Widget File"),
        QStandardPaths::writableLocation(QStandardPaths::DesktopLocation),
        tr("QGroundControl Widget (*%1)").arg(widgetFileExtension),
<<<<<<< HEAD
        0,0,
        &defaultSuffix,
        true);
=======
        "qgw");
>>>>>>> d652eeb9
    //-- Note that if the user enters foo.bar, this will end up foo.bar.qgw
    if (!fileName.endsWith(widgetFileExtension))
    {
        fileName = fileName.append(widgetFileExtension);
    }
    QSettings settings(fileName, QSettings::IniFormat);
    storeSettings(settings);
}

void QGCToolWidget::importWidget()
{
    const QString widgetFileExtension(".qgw");
    QString fileName = QGCFileDialog::getOpenFileName(this, tr("Load Widget File"), QStandardPaths::writableLocation(QStandardPaths::DesktopLocation), tr("QGroundControl Widget (*%1)").arg(widgetFileExtension));
    loadSettings(fileName);
}

QString QGCToolWidget::getTitle() const
{
    return widgetTitle;
}

void QGCToolWidget::setTitle()
{
    QDockWidget* parent = dynamic_cast<QDockWidget*>(this->parentWidget());
    if (parent)
    {
        bool ok;
        QString text = QInputDialog::getText(this, tr("Enter Widget Title"),
                                             tr("Widget title:"), QLineEdit::Normal,
                                             parent->windowTitle(), &ok);
        if (ok && !text.isEmpty())
        {
            setTitle(text);
        }
    }
}

void QGCToolWidget::setTitle(const QString& title)
{
    // Sets title and calls setWindowTitle on QWidget
    widgetTitle = title;
    QWidget::setWindowTitle(title);
    QDockWidget* dock = dynamic_cast<QDockWidget*>(this->parentWidget());
    if (dock)
        dock->setWindowTitle(widgetTitle);
    emit titleChanged(title);
    if (mainMenuAction) mainMenuAction->setText(title);

    //Do not save the settings here, because this function might be
    //called while loading, and thus saving here could end up clobbering
    //all of the other widgets
}

void QGCToolWidget::setMainMenuAction(QAction* action)
{
    this->mainMenuAction = action;
}

void QGCToolWidget::deleteWidget()
{
    // Remove from settings

    // Hide
    this->hide();
    instances()->remove(objectName());

    QSettings settings;
    settings.beginGroup("QGC_MAINWINDOW");
    settings.remove(QString("TOOL_PARENT_") + objectName());
    settings.endGroup();

    storeWidgetsToSettings();

    // Delete
    this->deleteLater();
}<|MERGE_RESOLUTION|>--- conflicted
+++ resolved
@@ -571,32 +571,29 @@
 
 void QGCToolWidget::exportWidget()
 {
-    const QString widgetFileExtension(".qgw");
+    //-- Get file to save
     QString fileName = QGCFileDialog::getSaveFileName(
         this, tr("Save Widget File"),
         QStandardPaths::writableLocation(QStandardPaths::DesktopLocation),
-        tr("QGroundControl Widget (*%1)").arg(widgetFileExtension),
-<<<<<<< HEAD
-        0,0,
-        &defaultSuffix,
+        tr("QGroundControl Widget (*.qgw)"),
+        "qgw",
         true);
-=======
-        "qgw");
->>>>>>> d652eeb9
-    //-- Note that if the user enters foo.bar, this will end up foo.bar.qgw
-    if (!fileName.endsWith(widgetFileExtension))
-    {
-        fileName = fileName.append(widgetFileExtension);
-    }
-    QSettings settings(fileName, QSettings::IniFormat);
-    storeSettings(settings);
+    //-- Save it if we have it
+    if (!fileName.isEmpty()) {
+        QSettings settings(fileName, QSettings::IniFormat);
+        storeSettings(settings);
+    }
 }
 
 void QGCToolWidget::importWidget()
 {
-    const QString widgetFileExtension(".qgw");
-    QString fileName = QGCFileDialog::getOpenFileName(this, tr("Load Widget File"), QStandardPaths::writableLocation(QStandardPaths::DesktopLocation), tr("QGroundControl Widget (*%1)").arg(widgetFileExtension));
-    loadSettings(fileName);
+    QString fileName = QGCFileDialog::getOpenFileName(
+        this, tr("Load Widget File"), QStandardPaths::writableLocation(QStandardPaths::DesktopLocation),
+        tr("QGroundControl Widget (*.qgw);;All Files (*)"));
+    if (!fileName.isEmpty()) {
+        // TODO There is no error checking. If the load fails, there is nothing telling the user what happened.
+        loadSettings(fileName);
+    }
 }
 
 QString QGCToolWidget::getTitle() const
