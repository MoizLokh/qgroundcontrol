#include <QMenu>
#include <QContextMenuEvent>
#include <QSettings>
#include <QTimer>
#include <QToolTip>

#include "QGCParamSlider.h"
#include "ui_QGCParamSlider.h"
#include "UASInterface.h"
#include "UASManager.h"


QGCParamSlider::QGCParamSlider(QWidget *parent) :
    QGCToolWidgetItem("Slider", parent),
    parameterName(""),
    parameterValue(0.0f),
    parameterScalingFactor(0.0),
    parameterMin(0.0f),
    parameterMax(0.0f),
    componentId(0),
    ui(new Ui::QGCParamSlider)
{
    valueModLock = false;
    visibleEnabled = true;
    valueModLockParam = false;
    ui->setupUi(this);
    ui->intValueSpinBox->hide();
    ui->valueSlider->setEnabled(false);
    ui->doubleValueSpinBox->setEnabled(false);
    uas = NULL;

    scaledInt = ui->valueSlider->maximum() - ui->valueSlider->minimum();

    ui->editInfoCheckBox->hide();
    ui->editDoneButton->hide();
    ui->editNameLabel->hide();
    ui->editRefreshParamsButton->hide();
    ui->editSelectParamComboBox->hide();
    ui->editSelectComponentComboBox->hide();
    ui->editStatusLabel->hide();
    ui->editMinSpinBox->hide();
    ui->editMaxSpinBox->hide();
    ui->editLine1->hide();
    ui->editLine2->hide();
    ui->infoLabel->hide();

    connect(ui->editDoneButton, SIGNAL(clicked()), this, SLOT(endEditMode()));

    // Sending actions
    connect(ui->writeButton, SIGNAL(clicked()),
            this, SLOT(setParamPending()));
    connect(ui->editSelectComponentComboBox, SIGNAL(currentIndexChanged(int)),
            this, SLOT(selectComponent(int)));
    connect(ui->editSelectParamComboBox, SIGNAL(currentIndexChanged(int)),
            this, SLOT(selectParameter(int)));
    connect(ui->valueSlider, SIGNAL(valueChanged(int)),
            this, SLOT(setSliderValue(int)));
    connect(ui->doubleValueSpinBox, SIGNAL(valueChanged(double)),
            this, SLOT(setParamValue(double)));
    connect(ui->intValueSpinBox, SIGNAL(valueChanged(int)),
            this, SLOT(setParamValue(int)));
    connect(ui->editNameLabel, SIGNAL(textChanged(QString)),
            ui->nameLabel, SLOT(setText(QString)));
    connect(ui->readButton, SIGNAL(clicked()), this, SLOT(requestParameter()));
    connect(ui->editRefreshParamsButton, SIGNAL(clicked()),
            this, SLOT(refreshParamList()));
    connect(ui->editInfoCheckBox, SIGNAL(clicked(bool)),
            this, SLOT(showInfo(bool)));
    // connect to self
    connect(ui->infoLabel, SIGNAL(released()),
            this, SLOT(showTooltip()));
    // Set the current UAS if present
    connect(UASManager::instance(), SIGNAL(activeUASSet(UASInterface*)),
            this, SLOT(setActiveUAS(UASInterface*)));
}

QGCParamSlider::~QGCParamSlider()
{
    delete ui;
}

void QGCParamSlider::showTooltip()
{
    QWidget* sender = dynamic_cast<QWidget*>(QObject::sender());

    if (sender)
    {
        QPoint point = mapToGlobal(ui->infoLabel->pos());
        QToolTip::showText(point, sender->toolTip());
    }
}

void QGCParamSlider::refreshParamList()
{
    ui->editSelectParamComboBox->setEnabled(true);
    ui->editSelectComponentComboBox->setEnabled(true);
    if (uas) {
        uas->getParamManager()->requestParameterList();
        ui->editStatusLabel->setText(tr("Parameter list updating.."));
    }
}

void QGCParamSlider::setActiveUAS(UASInterface* activeUas)
{

    if (uas != activeUas)  {
        if (uas) {
            disconnect(uas, SIGNAL(parameterChanged(int,int,int,int,QString,QVariant)),
                       this, SLOT(setParameterValue(int,int,int,int,QString,QVariant)));
        }
        if (activeUas) {
            connect(activeUas, SIGNAL(parameterChanged(int,int,int,int,QString,QVariant)),
                    this, SLOT(setParameterValue(int,int,int,int,QString,QVariant)), Qt::UniqueConnection);
        }
        uas = activeUas;
    }

    if (uas && !parameterName.isEmpty()) {
<<<<<<< HEAD
        QString text = uas->getParamDataModel()->getParamDescription(parameterName);
=======
        QString text =  uas->getParamManager()->dataModel()->getParamDescription(parameterName);
>>>>>>> 94fcdaa3
        if (!text.isEmpty()) {
            ui->infoLabel->setToolTip(text);
            ui->infoLabel->show();
        }
        // Force-uncheck and hide label if no description is available
        if (ui->editInfoCheckBox->isChecked()) {
            showInfo((text.length() > 0));
        }
    }


}

void QGCParamSlider::requestParameter()
{
    if (uas && !parameterName.isEmpty()) {
<<<<<<< HEAD
        uas->getParamManager()->requestParameterUpdate(component, parameterName);
=======
        uas->getParamManager()->requestParameterUpdate(componentId, parameterName);
>>>>>>> 94fcdaa3
    }
}

void QGCParamSlider::showInfo(bool enable)
{
    ui->editInfoCheckBox->setChecked(enable);
    ui->infoLabel->setVisible(enable);
}

void QGCParamSlider::setParamValue(double value)
{
    parameterValue = (float)value;
     //disconnect(ui->valueSlider,SIGNAL(valueChanged(int)));
    if (!valueModLock && !valueModLockParam)
    {
        valueModLock = true;
        ui->valueSlider->setValue(floatToScaledInt(value));
    }
    else
    {
        valueModLock = false;
    }
    //connect(ui->valueSlider, SIGNAL(valueChanged(int)), this, SLOT(setSliderValue(int)));
}

void QGCParamSlider::setParamValue(int value)
{
    parameterValue = value;
    // disconnect(ui->valueSlider,SIGNAL(valueChanged(int)));
    if (!valueModLock && !valueModLockParam)
    {
        valueModLock = true;
        ui->valueSlider->setValue(floatToScaledInt(value));
    }
    else
    {
        valueModLock = false;
    }
    //connect(ui->valueSlider, SIGNAL(valueChanged(int)), this, SLOT(setSliderValue(int)));
}

void QGCParamSlider::selectComponent(int componentIndex)
{
    this->componentId = ui->editSelectComponentComboBox->itemData(componentIndex).toInt();
}

void QGCParamSlider::selectParameter(int paramIndex)
{
    // Set name
    parameterName = ui->editSelectParamComboBox->itemText(paramIndex);
    if (parameterName.isEmpty()) {
        return;
    }

    // Update min and max values if available
    if (uas) {
<<<<<<< HEAD
        UASParameterDataModel* dataModel =  uas->getParamDataModel();
=======
        UASParameterDataModel* dataModel =  uas->getParamManager()->dataModel();
>>>>>>> 94fcdaa3
        if (dataModel) {
            // Minimum
            if (dataModel->isParamMinKnown(parameterName)) {
                parameterMin = dataModel->getParamMin(parameterName);
                ui->editMinSpinBox->setValue(parameterMin);
            }

            // Maximum
            if (dataModel->isParamMaxKnown(parameterName)) {
                parameterMax = dataModel->getParamMax(parameterName);
                ui->editMaxSpinBox->setValue(parameterMax);
            }
        }
    }
}

void QGCParamSlider::startEditMode()
{
    ui->valueSlider->hide();
    ui->doubleValueSpinBox->hide();
    ui->intValueSpinBox->hide();
    ui->nameLabel->hide();
    ui->writeButton->hide();
    ui->readButton->hide();

    ui->editInfoCheckBox->show();
    ui->editDoneButton->show();
    ui->editNameLabel->show();
    ui->editRefreshParamsButton->show();
    ui->editSelectParamComboBox->show();
    ui->editSelectComponentComboBox->show();
    ui->editStatusLabel->show();
    ui->editMinSpinBox->show();
    ui->editMaxSpinBox->show();
    ui->writeButton->hide();
    ui->readButton->hide();
    ui->editLine1->show();
    ui->editLine2->show();
    isInEditMode = true;
}

void QGCParamSlider::endEditMode()
{
    // Store component id
    selectComponent(ui->editSelectComponentComboBox->currentIndex());

    // Store parameter name and id
    selectParameter(ui->editSelectParamComboBox->currentIndex());

    // Min/max
    parameterMin = ui->editMinSpinBox->value();
    parameterMax = ui->editMaxSpinBox->value();

    ui->editInfoCheckBox->hide();
    ui->editDoneButton->hide();
    ui->editNameLabel->hide();
    ui->editRefreshParamsButton->hide();
    ui->editSelectParamComboBox->hide();
    ui->editSelectComponentComboBox->hide();
    ui->editStatusLabel->hide();
    ui->editMinSpinBox->hide();
    ui->editMaxSpinBox->hide();
    ui->editLine1->hide();
    ui->editLine2->hide();
    ui->writeButton->show();
    ui->readButton->show();
    ui->valueSlider->show();
    switch ((int)parameterValue.type())
    {
    case QVariant::Char:
    case QVariant::Int:
    case QVariant::UInt:
        ui->intValueSpinBox->show();
        break;
    case QMetaType::Float:
        ui->doubleValueSpinBox->show();
        break;
    default:
        qCritical() << "ERROR: NO VALID PARAM TYPE";
        return;
    }
    ui->nameLabel->show();
    isInEditMode = false;
    emit editingFinished();
}

void QGCParamSlider::setParamPending()
{
    if (uas)  {
<<<<<<< HEAD
        uas->getParamManager()->setPendingParam(component, parameterName, parameterValue);
=======
        uas->getParamManager()->setPendingParam(componentId, parameterName, parameterValue);
>>>>>>> 94fcdaa3
    }
    else {
        qWarning() << __FILE__ << __LINE__ << "NO UAS SET, DOING NOTHING";
    }
}

void QGCParamSlider::setSliderValue(int sliderValue)
{
    if (!valueModLock && !valueModLockParam)
    {
        valueModLock = true;
        switch ((int)parameterValue.type())
        {
        case QVariant::Char:
            parameterValue = QVariant(QChar((unsigned char)scaledIntToFloat(sliderValue)));
            ui->intValueSpinBox->setValue(parameterValue.toInt());
            break;
        case QVariant::Int:
            parameterValue = (int)scaledIntToFloat(sliderValue);
            ui->intValueSpinBox->setValue(parameterValue.toInt());
            break;
        case QVariant::UInt:
            parameterValue = (unsigned int)scaledIntToFloat(sliderValue);
            ui->intValueSpinBox->setValue(parameterValue.toUInt());
            break;
        case QMetaType::Float:
            parameterValue = scaledIntToFloat(sliderValue);
            ui->doubleValueSpinBox->setValue(parameterValue.toFloat());
            break;
        default:
            qCritical() << "ERROR: NO VALID PARAM TYPE";
            valueModLock = false;
            return;
        }
    }
    else
    {
        valueModLock = false;
    }
}

/**
 * @brief uas Unmanned system sending the parameter
 * @brief component UAS component sending the parameter
 * @brief parameterName Key/name of the parameter
 * @brief value Value of the parameter
 */
void QGCParamSlider::setParameterValue(int uasId, int compId, int paramCount, int paramIndex, QString paramName, QVariant value)
{
    Q_UNUSED(paramCount);
    if (uasId != this->uas->getUASID()) {
        return;
    }

    if (ui->nameLabel->text() == "Name")  {
        ui->nameLabel->setText(paramName);
    }
    // Check if this component and parameter are part of the list
    bool found = false;
    for (int i = 0; i< ui->editSelectComponentComboBox->count(); ++i) {
        if (compId == ui->editSelectComponentComboBox->itemData(i).toInt()) {
            found = true;
        }
    }

    if (!found) {
        ui->editSelectComponentComboBox->addItem(tr("Component #%1").arg(compId), compId);
    }

    // Parameter checking
    found = false;
    for (int i = 0; i < ui->editSelectParamComboBox->count(); ++i) {
        if (paramName == ui->editSelectParamComboBox->itemText(i))  {
            found = true;
        }
    }

    if (!found) {
        ui->editSelectParamComboBox->addItem(paramName, paramIndex);
    }

    if (visibleParam != "") {
        if (paramName == visibleParam)  {
            if (visibleVal == value.toInt())  {
                uas->getParamManager()->requestParameterUpdate(compId,paramName);
                visibleEnabled = true;
                this->show();
            }
            else  {
                //Disable the component here.
                ui->valueSlider->setEnabled(false);
                ui->intValueSpinBox->setEnabled(false);
                ui->doubleValueSpinBox->setEnabled(false);
                visibleEnabled = false;
                this->hide();
            }
        }
    }
    Q_UNUSED(uas);
<<<<<<< HEAD
    if (compId == this->component && paramName == this->parameterName) {
=======
    if (compId == this->componentId && paramName == this->parameterName) {
>>>>>>> 94fcdaa3
        if (!visibleEnabled) {
            return;
        }
        parameterValue = value;
        ui->valueSlider->setEnabled(true);
        valueModLockParam = true;
        switch ((int)value.type())
        {
        case QVariant::Char:
            ui->intValueSpinBox->show();
            ui->intValueSpinBox->setEnabled(true);
            ui->doubleValueSpinBox->hide();
            ui->intValueSpinBox->setValue(value.toUInt());
            ui->intValueSpinBox->setRange(0, UINT8_MAX);
            if (parameterMax == 0 && parameterMin == 0)
            {
                ui->editMaxSpinBox->setValue(UINT8_MAX);
                ui->editMinSpinBox->setValue(0);
            }
            ui->valueSlider->setValue(floatToScaledInt(value.toUInt()));
            break;
        case QVariant::Int:
            ui->intValueSpinBox->show();
            ui->intValueSpinBox->setEnabled(true);
            ui->doubleValueSpinBox->hide();
            ui->intValueSpinBox->setValue(value.toInt());
            ui->intValueSpinBox->setRange(INT32_MIN, INT32_MAX);
            if (parameterMax == 0 && parameterMin == 0)
            {
                ui->editMaxSpinBox->setValue(INT32_MAX);
                ui->editMinSpinBox->setValue(INT32_MIN);
            }
            ui->valueSlider->setValue(floatToScaledInt(value.toInt()));
            break;
        case QVariant::UInt:
            ui->intValueSpinBox->show();
            ui->intValueSpinBox->setEnabled(true);
            ui->doubleValueSpinBox->hide();
            ui->intValueSpinBox->setValue(value.toUInt());
            ui->intValueSpinBox->setRange(0, UINT32_MAX);
            if (parameterMax == 0 && parameterMin == 0)
            {
                ui->editMaxSpinBox->setValue(UINT32_MAX);
                ui->editMinSpinBox->setValue(0);
            }
            ui->valueSlider->setValue(floatToScaledInt(value.toUInt()));
            break;
        case QMetaType::Float:
            ui->doubleValueSpinBox->setValue(value.toFloat());
            ui->doubleValueSpinBox->show();
            ui->doubleValueSpinBox->setEnabled(true);
            ui->intValueSpinBox->hide();
            if (parameterMax == 0 && parameterMin == 0)
            {
                ui->editMaxSpinBox->setValue(10000);
                ui->editMinSpinBox->setValue(0);
            }
            ui->valueSlider->setValue(floatToScaledInt(value.toFloat()));
            break;
        default:
            qCritical() << "ERROR: NO VALID PARAM TYPE";
            valueModLockParam = false;
            return;
        }
        valueModLockParam = false;
        parameterMax = ui->editMaxSpinBox->value();
        parameterMin = ui->editMinSpinBox->value();
    }

    if (paramIndex == paramCount - 1) {
        ui->editStatusLabel->setText(tr("Complete parameter list received."));
    }
}

void QGCParamSlider::changeEvent(QEvent *e)
{
    QWidget::changeEvent(e);
    switch (e->type()) {
    case QEvent::LanguageChange:
        ui->retranslateUi(this);
        break;
    default:
        break;
    }
}

float QGCParamSlider::scaledIntToFloat(int sliderValue)
{
    float result = (((double)sliderValue)/(double)scaledInt)*(ui->editMaxSpinBox->value() - ui->editMinSpinBox->value());
    //qDebug() << "INT TO FLOAT: CONVERTED" << sliderValue << "TO" << result;
    return result;
}

int QGCParamSlider::floatToScaledInt(float value)
{
    int result = ((value - ui->editMinSpinBox->value())/(ui->editMaxSpinBox->value() - ui->editMinSpinBox->value()))*scaledInt;
    //qDebug() << "FLOAT TO INT: CONVERTED" << value << "TO" << result << "SCALEDINT" << scaledInt;
    return result;
}

void QGCParamSlider::writeSettings(QSettings& settings)
{
    settings.setValue("TYPE", "SLIDER");
    settings.setValue("QGC_PARAM_SLIDER_DESCRIPTION", ui->nameLabel->text());
    //settings.setValue("QGC_PARAM_SLIDER_BUTTONTEXT", ui->actionButton->text());
    settings.setValue("QGC_PARAM_SLIDER_PARAMID", parameterName);
    settings.setValue("QGC_PARAM_SLIDER_COMPONENTID", componentId);
    settings.setValue("QGC_PARAM_SLIDER_MIN", ui->editMinSpinBox->value());
    settings.setValue("QGC_PARAM_SLIDER_MAX", ui->editMaxSpinBox->value());
    settings.setValue("QGC_PARAM_SLIDER_DISPLAY_INFO", ui->editInfoCheckBox->isChecked());
    settings.sync();
}
void QGCParamSlider::readSettings(const QString& pre,const QVariantMap& settings)
{
    parameterName = settings.value(pre + "QGC_PARAM_SLIDER_PARAMID").toString();
    componentId = settings.value(pre + "QGC_PARAM_SLIDER_COMPONENTID").toInt();
    ui->nameLabel->setText(settings.value(pre + "QGC_PARAM_SLIDER_DESCRIPTION").toString());
    ui->editNameLabel->setText(settings.value(pre + "QGC_PARAM_SLIDER_DESCRIPTION").toString());
    //settings.setValue("QGC_PARAM_SLIDER_BUTTONTEXT", ui->actionButton->text());
    ui->editSelectParamComboBox->addItem(settings.value(pre + "QGC_PARAM_SLIDER_PARAMID").toString());
    ui->editSelectParamComboBox->setCurrentIndex(ui->editSelectParamComboBox->count()-1);
    ui->editSelectComponentComboBox->addItem(tr("Component #%1").arg(settings.value(pre + "QGC_PARAM_SLIDER_COMPONENTID").toInt()), settings.value(pre + "QGC_PARAM_SLIDER_COMPONENTID").toInt());
    ui->editMinSpinBox->setValue(settings.value(pre + "QGC_PARAM_SLIDER_MIN").toFloat());
    ui->editMaxSpinBox->setValue(settings.value(pre + "QGC_PARAM_SLIDER_MAX").toFloat());
    visibleParam = settings.value(pre+"QGC_PARAM_SLIDER_VISIBLE_PARAM","").toString();
    visibleVal = settings.value(pre+"QGC_PARAM_SLIDER_VISIBLE_VAL",0).toInt();
    parameterMax = ui->editMaxSpinBox->value();
    parameterMin = ui->editMinSpinBox->value();
    //ui->valueSlider->setMaximum(parameterMax);
    //ui->valueSlider->setMinimum(parameterMin);
    showInfo(settings.value(pre + "QGC_PARAM_SLIDER_DISPLAY_INFO", true).toBool());
    ui->editSelectParamComboBox->setEnabled(true);
    ui->editSelectComponentComboBox->setEnabled(true);

    setActiveUAS(UASManager::instance()->getActiveUAS());
}

void QGCParamSlider::readSettings(const QSettings& settings)
{
    QVariantMap map;
    foreach (QString key,settings.allKeys())
    {
        map[key] = settings.value(key);
    }

    readSettings("",map);
    return;
    parameterName = settings.value("QGC_PARAM_SLIDER_PARAMID").toString();
    componentId = settings.value("QGC_PARAM_SLIDER_COMPONENTID").toInt();
    ui->nameLabel->setText(settings.value("QGC_PARAM_SLIDER_DESCRIPTION").toString());
    ui->editNameLabel->setText(settings.value("QGC_PARAM_SLIDER_DESCRIPTION").toString());
    //settings.setValue("QGC_PARAM_SLIDER_BUTTONTEXT", ui->actionButton->text());
    ui->editSelectParamComboBox->addItem(settings.value("QGC_PARAM_SLIDER_PARAMID").toString());
    ui->editSelectParamComboBox->setCurrentIndex(ui->editSelectParamComboBox->count()-1);
    ui->editSelectComponentComboBox->addItem(tr("Component #%1").arg(settings.value("QGC_PARAM_SLIDER_COMPONENTID").toInt()), settings.value("QGC_PARAM_SLIDER_COMPONENTID").toInt());
    ui->editMinSpinBox->setValue(settings.value("QGC_PARAM_SLIDER_MIN").toFloat());
    ui->editMaxSpinBox->setValue(settings.value("QGC_PARAM_SLIDER_MAX").toFloat());
    visibleParam = settings.value("QGC_PARAM_SLIDER_VISIBLE_PARAM","").toString();
             //QGC_TOOL_WIDGET_ITEMS\1\QGC_PARAM_SLIDER_VISIBLE_PARAM=RC5_FUNCTION
    visibleVal = settings.value("QGC_PARAM_SLIDER_VISIBLE_VAL",0).toInt();
    parameterMax = ui->editMaxSpinBox->value();
    parameterMin = ui->editMinSpinBox->value();
    showInfo(settings.value("QGC_PARAM_SLIDER_DISPLAY_INFO", true).toBool());
    ui->editSelectParamComboBox->setEnabled(true);
    ui->editSelectComponentComboBox->setEnabled(true);

    setActiveUAS(UASManager::instance()->getActiveUAS());

}<|MERGE_RESOLUTION|>--- conflicted
+++ resolved
@@ -116,11 +116,7 @@
     }
 
     if (uas && !parameterName.isEmpty()) {
-<<<<<<< HEAD
-        QString text = uas->getParamDataModel()->getParamDescription(parameterName);
-=======
         QString text =  uas->getParamManager()->dataModel()->getParamDescription(parameterName);
->>>>>>> 94fcdaa3
         if (!text.isEmpty()) {
             ui->infoLabel->setToolTip(text);
             ui->infoLabel->show();
@@ -137,11 +133,7 @@
 void QGCParamSlider::requestParameter()
 {
     if (uas && !parameterName.isEmpty()) {
-<<<<<<< HEAD
-        uas->getParamManager()->requestParameterUpdate(component, parameterName);
-=======
         uas->getParamManager()->requestParameterUpdate(componentId, parameterName);
->>>>>>> 94fcdaa3
     }
 }
 
@@ -198,11 +190,7 @@
 
     // Update min and max values if available
     if (uas) {
-<<<<<<< HEAD
-        UASParameterDataModel* dataModel =  uas->getParamDataModel();
-=======
         UASParameterDataModel* dataModel =  uas->getParamManager()->dataModel();
->>>>>>> 94fcdaa3
         if (dataModel) {
             // Minimum
             if (dataModel->isParamMinKnown(parameterName)) {
@@ -292,11 +280,7 @@
 void QGCParamSlider::setParamPending()
 {
     if (uas)  {
-<<<<<<< HEAD
-        uas->getParamManager()->setPendingParam(component, parameterName, parameterValue);
-=======
         uas->getParamManager()->setPendingParam(componentId, parameterName, parameterValue);
->>>>>>> 94fcdaa3
     }
     else {
         qWarning() << __FILE__ << __LINE__ << "NO UAS SET, DOING NOTHING";
@@ -396,11 +380,7 @@
         }
     }
     Q_UNUSED(uas);
-<<<<<<< HEAD
-    if (compId == this->component && paramName == this->parameterName) {
-=======
     if (compId == this->componentId && paramName == this->parameterName) {
->>>>>>> 94fcdaa3
         if (!visibleEnabled) {
             return;
         }
