--- conflicted
+++ resolved
@@ -10,21 +10,21 @@
     QWidget(parent),
     ui(new Ui::SlugsDataSensorView)
 {
-  ui->setupUi(this);
-
-  activeUAS = NULL;
-
-  this->setVisible(false);
+    ui->setupUi(this);
+
+    activeUAS = NULL;
+
+    this->setVisible(false);
 }
 
 SlugsDataSensorView::~SlugsDataSensorView()
 {
-  delete ui;
+    delete ui;
 }
 
 void SlugsDataSensorView::addUAS(UASInterface* uas)
 {
-  SlugsMAV* slugsMav = dynamic_cast<SlugsMAV*>(uas);
+    SlugsMAV* slugsMav = dynamic_cast<SlugsMAV*>(uas);
 
   if (slugsMav != NULL) {
 
@@ -32,16 +32,15 @@
 
     #ifdef MAVLINK_ENABLED_SLUGS
 
-    //connect standar messages
+        //connect standar messages
     connect(slugsMav, SIGNAL(localPositionChanged(UASInterface*,double,double,double,quint64)), this, SLOT(slugLocalPositionChanged(UASInterface*,double,double,double,quint64)));
-    connect(slugsMav, SIGNAL(speedChanged(UASInterface*,double,double,double,quint64)), this, SLOT(slugSpeedLocalPositionChanged(UASInterface*,double,double,double,quint64)));
-    connect(slugsMav, SIGNAL(attitudeChanged(UASInterface*,double,double,double,quint64)), this, SLOT(slugAttitudeChanged(UASInterface*,double,double,double,quint64)));
-    connect(slugsMav, SIGNAL(globalPositionChanged(UASInterface*,double,double,double,quint64)), this, SLOT(slugsGlobalPositionChanged(UASInterface*,double,double,double,quint64)));
-
-<<<<<<< HEAD
-
-
-    //connect slugs especial messages
+        connect(slugsMav, SIGNAL(speedChanged(UASInterface*,double,double,double,quint64)), this, SLOT(slugSpeedLocalPositionChanged(UASInterface*,double,double,double,quint64)));
+        connect(slugsMav, SIGNAL(attitudeChanged(UASInterface*,double,double,double,quint64)), this, SLOT(slugAttitudeChanged(UASInterface*,double,double,double,quint64)));
+        connect(slugsMav, SIGNAL(globalPositionChanged(UASInterface*,double,double,double,quint64)), this, SLOT(slugsGlobalPositionChanged(UASInterface*,double,double,double,quint64)));
+
+
+
+        //connect slugs especial messages
     connect(slugsMav, SIGNAL(slugsSensorBias(int,const mavlink_sensor_bias_t&)), this, SLOT(slugsSensorBiasChanged(int,const mavlink_sensor_bias_t&)));
     connect(slugsMav, SIGNAL(slugsDiagnostic(int,const mavlink_diagnostic_t&)), this, SLOT(slugsDiagnosticMessageChanged(int,const mavlink_diagnostic_t&)));
     connect(slugsMav, SIGNAL(slugsCPULoad(int,const mavlink_cpu_load_t&)), this, SLOT(slugsCpuLoadChanged(int,const mavlink_cpu_load_t&)));
@@ -52,113 +51,21 @@
     connect(slugsMav, SIGNAL(slugsGPSDateTime(int,const mavlink_gps_date_time_t&)),this,SLOT(slugsGPSDateTimeChanged(int,const mavlink_gps_date_time_t&)));
 
     #endif // MAVLINK_ENABLED_SLUGS
-
-    // Set this UAS as active if it is the first one
+        // Set this UAS as active if it is the first one
     if(activeUAS == 0) {
-      activeUAS = uas;
-=======
-        // Set this UAS as active if it is the first one
-        if(activeUAS == 0)
-        {
             activeUAS = uas;
         }
->>>>>>> 6d43e99e
+
     }
-
-  }
 }
 
 void SlugsDataSensorView::slugRawDataChanged(int uasId, const mavlink_raw_imu_t &rawData){
  Q_UNUSED(uasId);
 
-<<<<<<< HEAD
  ui->m_Axr->setText(QString::number(rawData.xacc));
  ui->m_Ayr->setText(QString::number(rawData.yacc));
  ui->m_Azr->setText(QString::number(rawData.zacc));
 }
-=======
-void SlugsDataSensorView::refresh()
-{
-    if(activeUAS)
-    {
-        //refresh Global Position
-        ui->m_GpsLatitude->setText(QString::number(Latitude, 'f', 4));
-        ui->m_GpsLongitude->setText(QString::number(Longitude, 'f', 4));
-        ui->m_Gpsheigth->setText(QString::number(Height, 'f', 4));
-
-        //refresh GPS Date and Time
-        ui->m_GpsDate->setText(QString::number(day)+ "-" + QString::number(month)+ "-" + QString::number(year));
-        ui->m_GpsTime->setText(QString::number(hour)+ "-" + QString::number(min)+ "-" + QString::number(sec));
-        ui->m_GpsSat->setText(QString::number(visSat));
-        ui->m_GpsCog->setText("No Data");
-        ui->m_GpsSog->setText("No Data");
-
-
-            //refresh UI position data
-            ui->ed_x->setPlainText(QString::number(Xpos, 'f', 4));
-            ui->ed_y->setPlainText(QString::number(Ypos, 'f', 4));
-            ui->ed_z->setPlainText(QString::number(Zpos, 'f', 4));
-
-            //refresh UI speed position data
-            ui->ed_vx->setPlainText(QString::number(VXpos,'f',4));
-            ui->ed_vy->setPlainText(QString::number(VYpos,'f',4));
-            ui->ed_vz->setPlainText(QString::number(VZpos,'f',4));
-
-            //refresh UI attitude data
-            ui->m_SlugAttitudeRoll_plainTextEdit->setPlainText(QString::number(roll,'f',4));
-            ui->m_SlugAttitudePitch_plainTextEdit->setPlainText(QString::number(pitch,'f',4));
-            ui->m_SlugAttitudeYaw_plainTextEdit->setPlainText(QString::number(yaw,'f',4));
-
-            //refresh UI sensor bias acelerometer data
-            ui->m_AxBiases->setText(QString::number(Axb, 'f', 4));
-            ui->m_AyBiases->setText(QString::number(Ayb, 'f', 4));
-            ui->m_AzBiases->setText(QString::number(Azb, 'f', 4));
-            ui->m_GxBiases->setText(QString::number(Gxb, 'f', 4));
-            ui->m_GyBiases->setText(QString::number(Gyb, 'f', 4));
-            ui->m_GzBiases->setText(QString::number(Gzb, 'f', 4));
-
-            //refresh UI diagnostic data
-            ui->m_SlugsFl1_textEdit->setText(QString::number(diagFl1, 'f', 4));
-            ui->m_SlugsFl2_textEdit->setText(QString::number(diagFl2, 'f', 4));
-            ui->m_SlugsFl3_textEdit->setText(QString::number(diagFl3, 'f', 4));
-            ui->m_SlugsSh1_textEdit->setText(QString::number(diagSh1, 'f', 4));
-            ui->m_SlugsSh2_textEdit->setText(QString::number(diagSh2, 'f', 4));
-            ui->m_SlugsSh3_textEdit->setText(QString::number(diagSh3, 'f', 4));
-
-            //refresh UI navegation data
-            ui->m_SlugsUm_textEdit->setText(QString::number(u_m, 'f', 4));
-            ui->m_SlugsPitchC_textEdit->setText(QString::number(pitch, 'f', 4));
-            ui->m_SlugsPsidC_textEdit->setText(QString::number(psiDot_c, 'f', 4));
-            ui->m_SlugsPhiC_textEdit->setText(QString::number(phi_c, 'f', 4));
-            ui->m_SlugsAyBody_textEdit->setText(QString::number(ay_body, 'f', 4));
-            ui->m_SlugsFromWP_textEdit->setText(QString::number(fromWP, 'f', 4));
-            ui->m_SlugsToWP_textEdit->setText(QString::number(toWP, 'f', 4));
-            ui->m_SlugsTotRun_textEdit->setText(QString::number(totalDist, 'f', 4));
-            ui->m_SlugsDistToGround_textEdit->setText(QString::number(dist2Go, 'f', 4));
-
-            //refresh UI Data Log
-            ui->m_logFl1_textEdit->setText(QString::number(Logfl_1, 'f', 4));
-            ui->m_logFl2_textEdit->setText(QString::number(Logfl_2, 'f', 4));
-            ui->m_logFl3_textEdit->setText(QString::number(Logfl_3, 'f', 4));
-            ui->m_logFl4_textEdit->setText(QString::number(Logfl_4, 'f', 4));
-            ui->m_logFl5_textEdit->setText(QString::number(Logfl_5, 'f', 4));
-            ui->m_logFl6_textEdit->setText(QString::number(Logfl_6, 'f', 4));
-
-            //refresh UI PWM Commands
-            ui->m_pwmThro->setText(QString::number(dt_c, 'f', 4));
-            ui->m_pwmThroTrim->setText(QString::number(dre_c, 'f', 4));
-            ui->m_pwmAile->setText(QString::number(dla_c, 'f', 4));
-            ui->m_pwmAileTrim->setText(QString::number(dlf_c, 'f', 4));
-            ui->m_pwmElev->setText(QString::number(dle_c, 'f', 4));
-            ui->m_pwmElevTrim->setText(QString::number(drf_c, 'f', 4));
-            ui->m_pwmRudd->setText(QString::number(dr_c, 'f', 4));
-            ui->m_pwmRuddTrim->setText(QString::number(aux1, 'f', 4));
-            ui->m_pwmFailSafe->setText(QString::number(dre_c, 'f', 4));
-            ui->m_pwmAvailable->setText("No Data");
-
-
-    }
->>>>>>> 6d43e99e
 
 void SlugsDataSensorView::setActiveUAS(UASInterface* uas){
     activeUAS = uas;
@@ -199,7 +106,7 @@
                                                         double vy,
                                                         double vz,
                                                         quint64 time) {
-  Q_UNUSED( uas);
+    Q_UNUSED( uas);
   Q_UNUSED(time);
 
   ui->ed_vx->setPlainText(QString::number(vx));
@@ -226,7 +133,7 @@
 
 void SlugsDataSensorView::slugsSensorBiasChanged(int systemId,
                                                  const mavlink_sensor_bias_t& sensorBias){
-  Q_UNUSED( systemId);
+     Q_UNUSED( systemId);
 
   ui->m_AxBiases->setText(QString::number(sensorBias.axBias));
   ui->m_AyBiases->setText(QString::number(sensorBias.ayBias));
@@ -239,12 +146,12 @@
 
 void SlugsDataSensorView::slugsDiagnosticMessageChanged(int systemId,
                                                         const mavlink_diagnostic_t& diagnostic){
-  Q_UNUSED(systemId);
+    Q_UNUSED(systemId);
 
   ui->m_Fl1->setText(QString::number(diagnostic.diagFl1));
   ui->m_Fl2->setText(QString::number(diagnostic.diagFl2));
   ui->m_Fl3->setText(QString::number(diagnostic.diagFl2));
-                                               
+
   ui->m_Sh1->setText(QString::number(diagnostic.diagSh1));
   ui->m_Sh2->setText(QString::number(diagnostic.diagSh2));
   ui->m_Sh3->setText(QString::number(diagnostic.diagSh3));
@@ -253,7 +160,7 @@
 
 void SlugsDataSensorView::slugsCpuLoadChanged(int systemId,
                                               const mavlink_cpu_load_t& cpuLoad){
-  Q_UNUSED(systemId);
+     Q_UNUSED(systemId);
   ui->ed_sens->setText(QString::number(cpuLoad.sensLoad));
   ui->ed_control->setText(QString::number(cpuLoad.ctrlLoad));
   ui->ed_batvolt->setText(QString::number(cpuLoad.batVolt));
@@ -261,7 +168,7 @@
 
 void SlugsDataSensorView::slugsNavegationChanged(int systemId,
                                                  const mavlink_slugs_navigation_t& slugsNavigation){
-  Q_UNUSED(systemId);
+     Q_UNUSED(systemId);
   ui->m_Um->setText(QString::number(slugsNavigation.u_m));
   ui->m_PhiC->setText(QString::number(slugsNavigation.phi_c));
   ui->m_PitchC->setText(QString::number(slugsNavigation.theta_c));
@@ -277,7 +184,7 @@
 
 void SlugsDataSensorView::slugsDataLogChanged(int systemId,
                                               const mavlink_data_log_t& dataLog){
-  Q_UNUSED(systemId);
+     Q_UNUSED(systemId);
   ui->m_logFl1->setText(QString::number(dataLog.fl_1));
   ui->m_logFl2->setText(QString::number(dataLog.fl_2));
   ui->m_logFl3->setText(QString::number(dataLog.fl_3));
@@ -288,7 +195,7 @@
 
 void SlugsDataSensorView::slugsPWMChanged(int systemId,
                                           const mavlink_pwm_commands_t& pwmCommands){
-  Q_UNUSED(systemId);
+       Q_UNUSED(systemId);
   ui->m_pwmThro->setText(QString::number(pwmCommands.dt_c));
   ui->m_pwmAile->setText(QString::number(pwmCommands.dla_c));
   ui->m_pwmElev->setText(QString::number(pwmCommands.dle_c));
@@ -303,7 +210,7 @@
 
 void SlugsDataSensorView::slugsFilteredDataChanged(int systemId,
                                                    const mavlink_filtered_data_t& filteredData){
-  Q_UNUSED(systemId);
+    Q_UNUSED(systemId);
   ui->m_Axf->setText(QString::number(filteredData.aX));
   ui->m_Ayf->setText(QString::number(filteredData.aY));
   ui->m_Azf->setText(QString::number(filteredData.aZ));
@@ -317,7 +224,7 @@
 
 void SlugsDataSensorView::slugsGPSDateTimeChanged(int systemId,
                                                   const mavlink_gps_date_time_t& gpsDateTime){
-  Q_UNUSED(systemId);
+    Q_UNUSED(systemId);
   ui->m_GpsDate->setText(QString::number(gpsDateTime.month) + "/" +
                          QString::number(gpsDateTime.day) + "/" +
                          QString::number(gpsDateTime.year));
