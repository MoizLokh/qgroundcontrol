--- conflicted
+++ resolved
@@ -69,8 +69,6 @@
      </property>
      <property name="plainText">
       <string>--in-air --roll=0 --pitch=0 --vc=90 --heading=300 --timeofday=noon --disable-hud-3d --disable-fullscreen --geometry=400x300 --disable-anti-alias-hud --wind=0@0 --turbulence=0.0 --prop:/sim/frame-rate-throttle-hz=30 --control=mouse --disable-intro-music --disable-sound --disable-random-objects --disable-ai-models --shading-flat --fog-disable --disable-specular-highlight --disable-random-objects --disable-panel --disable-clouds --fdm=jsb --units-meters --prop:/engines/engine/running=true</string>
-<<<<<<< HEAD
-=======
      </property>
     </widget>
    </item>
@@ -91,7 +89,6 @@
     <widget class="QPushButton" name="stopButton">
      <property name="text">
       <string>Stop</string>
->>>>>>> cf176d0c
      </property>
     </widget>
    </item>
