--- conflicted
+++ resolved
@@ -88,22 +88,6 @@
     Q_PROPERTY(qreal    baseFontPointSize       READ baseFontPointSize          WRITE setBaseFontPointSize          NOTIFY baseFontPointSizeChanged)
 
     //-------------------------------------------------------------------------
-<<<<<<< HEAD
-    //-- Options that can be set by plugins
-    Q_PROPERTY(bool     colapseSettings                 READ colapseSettings            CONSTANT)
-    Q_PROPERTY(bool     mainViewIsMap                   READ mainViewIsMap              CONSTANT)
-    Q_PROPERTY(bool     enableVirtualJoystick           READ enableVirtualJoystick      CONSTANT)
-    Q_PROPERTY(bool     enableAutoConnectOptions        READ enableAutoConnectOptions   CONSTANT)
-    Q_PROPERTY(bool     enableVideoSourceOptions        READ enableVideoSourceOptions   CONSTANT)
-
-    Q_PROPERTY(bool     hasCustomSettings               READ hasCustomSettings          CONSTANT)
-    Q_PROPERTY(QString  customSettingsURL               READ customSettingsURL          CONSTANT)
-    Q_PROPERTY(QString  customSettingsTitle             READ customSettingsTitle        CONSTANT)
-    Q_PROPERTY(QString  customSettingsLogoUrl           READ customSettingsLogoUrl      CONSTANT)
-
-    //-------------------------------------------------------------------------
-=======
->>>>>>> 763e8382
     // MavLink Protocol
     Q_PROPERTY(bool     isVersionCheckEnabled   READ isVersionCheckEnabled      WRITE setIsVersionCheckEnabled      NOTIFY isVersionCheckEnabledChanged)
     Q_PROPERTY(int      mavlinkSystemID         READ mavlinkSystemID            WRITE setMavlinkSystemID            NOTIFY mavlinkSystemIDChanged)
@@ -202,16 +186,6 @@
 
     bool    isVersionCheckEnabled   () { return _toolbox->mavlinkProtocol()->versionCheckEnabled(); }
     int     mavlinkSystemID         () { return _toolbox->mavlinkProtocol()->getSystemId(); }
-
-    bool    colapseSettings         ();
-    bool    mainViewIsMap           ();
-    bool    enableVirtualJoystick   ();
-    bool    enableAutoConnectOptions();
-    bool    enableVideoSourceOptions();
-    bool    hasCustomSettings       ();
-    QString customSettingsTitle     ();
-    QString customSettingsURL       ();
-    QString customSettingsLogoUrl   ();
 
     QGeoCoordinate lastKnownHomePosition() { return qgcApp()->lastKnownHomePosition(); }
 
