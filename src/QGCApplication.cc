 /****************************************************************************
 *
 *   (c) 2009-2016 QGROUNDCONTROL PROJECT <http://www.qgroundcontrol.org>
 *
 * QGroundControl is licensed according to the terms in the file
 * COPYING.md in the root of the source code directory.
 *
 ****************************************************************************/


/**
 * @file
 *   @brief Implementation of class QGCApplication
 *
 *   @author Lorenz Meier <mavteam@student.ethz.ch>
 *
 */

#include <QFile>
#include <QFlags>
#include <QPixmap>
#include <QDesktopWidget>
#include <QPainter>
#include <QStyleFactory>
#include <QAction>
#include <QStringListModel>

#ifdef QGC_ENABLE_BLUETOOTH
#include <QBluetoothLocalDevice>
#endif

#include <QDebug>

#include "VideoStreaming.h"

#include "QGC.h"
#include "QGCApplication.h"
#include "GAudioOutput.h"
#include "CmdLineOptParser.h"
#include "UDPLink.h"
#include "LinkManager.h"
#include "HomePositionManager.h"
#include "UASMessageHandler.h"
#include "QGCTemporaryFile.h"
#include "QGCPalette.h"
#include "QGCMapPalette.h"
#include "QGCLoggingCategory.h"
#include "ViewWidgetController.h"
#include "ParameterEditorController.h"
#include "CustomCommandWidgetController.h"
#include "ESP8266ComponentController.h"
#include "ScreenToolsController.h"
#include "QGCMobileFileDialogController.h"
#include "RCChannelMonitorController.h"
#include "AutoPilotPlugin.h"
#include "VehicleComponent.h"
#include "FirmwarePluginManager.h"
#include "MultiVehicleManager.h"
#include "Vehicle.h"
#include "MavlinkQmlSingleton.h"
#include "JoystickConfigController.h"
#include "JoystickManager.h"
#include "QmlObjectListModel.h"
#include "MissionManager.h"
#include "QGroundControlQmlGlobal.h"
#include "HomePositionManager.h"
#include "FlightMapSettings.h"
#include "CoordinateVector.h"
#include "MainToolBarController.h"
#include "MissionController.h"
#include "GeoFenceController.h"
#include "RallyPointController.h"
#include "VideoManager.h"
#include "VideoSurface.h"
#include "VideoReceiver.h"
#include "LogDownloadController.h"
#include "ValuesWidgetController.h"
#include "AppMessages.h"
#include "SimulatedPosition.h"
#include "PositionManager.h"
#include "FollowMe.h"
#include "MissionCommandTree.h"
#include "QGCMapPolygon.h"
#include "ParameterManager.h"

<<<<<<< HEAD
#include CUSTOMHEADER

#ifndef NO_SERIAL_LINK
=======
#if defined(QGC_CUSTOM_BUILD)
#include CUSTOMHEADER
#endif

#ifndef __ios__
>>>>>>> 92bf4bd5
    #include "SerialLink.h"
#endif

#if !defined(__mobile__)
    #include "QGCFileDialog.h"
    #include "QGCMessageBox.h"
    #include "FirmwareUpgradeController.h"
    #include "MainWindow.h"
    #include "GeoTagController.h"
#endif

#ifdef QGC_RTLAB_ENABLED
    #include "OpalLink.h"
#endif

#ifdef Q_OS_LINUX
#ifndef __mobile__
#include <unistd.h>
#include <sys/types.h>
#endif
#endif

#include "QGCMapEngine.h"

QGCApplication* QGCApplication::_app = NULL;

const char* QGCApplication::parameterFileExtension =    "params";
const char* QGCApplication::missionFileExtension =      "mission";
const char* QGCApplication::fenceFileExtension =        "fence";
const char* QGCApplication::rallyPointFileExtension =   "rally";
const char* QGCApplication::telemetryFileExtension =     "tlog";

const char* QGCApplication::_deleteAllSettingsKey           = "DeleteAllSettingsNextBoot";
const char* QGCApplication::_settingsVersionKey             = "SettingsVersion";
const char* QGCApplication::_promptFlightDataSave           = "PromptFLightDataSave";
const char* QGCApplication::_promptFlightDataSaveNotArmed   = "PromptFLightDataSaveNotArmed";
const char* QGCApplication::_styleKey                       = "StyleIsDark";
const char* QGCApplication::_lastKnownHomePositionLatKey    = "LastKnownHomePositionLat";
const char* QGCApplication::_lastKnownHomePositionLonKey    = "LastKnownHomePositionLon";
const char* QGCApplication::_lastKnownHomePositionAltKey    = "LastKnownHomePositionAlt";

const char* QGCApplication::_darkStyleFile          = ":/res/styles/style-dark.css";
const char* QGCApplication::_lightStyleFile         = ":/res/styles/style-light.css";

// Mavlink status structures for entire app
mavlink_status_t m_mavlink_status[MAVLINK_COMM_NUM_BUFFERS];

// Qml Singleton factories

static QObject* screenToolsControllerSingletonFactory(QQmlEngine*, QJSEngine*)
{
    ScreenToolsController* screenToolsController = new ScreenToolsController;
    return screenToolsController;
}

static QObject* mavlinkQmlSingletonFactory(QQmlEngine*, QJSEngine*)
{
    return new MavlinkQmlSingleton;
}

static QObject* qgroundcontrolQmlGlobalSingletonFactory(QQmlEngine*, QJSEngine*)
{
    // We create this object as a QGCTool even though it isn't in the toolbox
    QGroundControlQmlGlobal* qmlGlobal = new QGroundControlQmlGlobal(qgcApp());
    qmlGlobal->setToolbox(qgcApp()->toolbox());

    return qmlGlobal;
}

/**
 * @brief Constructor for the main application.
 *
 * This constructor initializes and starts the whole application. It takes standard
 * command-line parameters
 *
 * @param argc The number of command-line parameters
 * @param argv The string array of parameters
 **/

QGCApplication::QGCApplication(int &argc, char* argv[], bool unitTesting)
#if defined(__mobile__)
    : QGuiApplication(argc, argv)
    , _qmlAppEngine(NULL)
#else
    : QApplication(argc, argv)
#endif
    , _runningUnitTests(unitTesting)
#if defined (__mobile__)
    , _styleIsDark(false)
#else
    , _styleIsDark(true)
#endif
    , _fakeMobile(false)
    , _settingsUpgraded(false)
#ifdef QT_DEBUG
    , _testHighDPI(false)
#endif
    , _toolbox(NULL)
    , _bluetoothAvailable(false)
    , _lastKnownHomePosition(37.803784, -122.462276, 0.0)
    , _pQGCOptions(NULL)
    , _pCorePlugin(NULL)
{
    Q_ASSERT(_app == NULL);
    _app = this;

    //-- Scan and load plugins
    _scanAndLoadPlugins();

    // This prevents usage of QQuickWidget to fail since it doesn't support native widget siblings
#ifndef __android__
    setAttribute(Qt::AA_DontCreateNativeWidgetSiblings);
#endif

    // Setup for network proxy support
    QNetworkProxyFactory::setUseSystemConfiguration(true);

#ifdef Q_OS_LINUX
#if !defined(__mobile__)
    if (!_runningUnitTests) {
        if (getuid() == 0) {
            QMessageBox msgBox;
            msgBox.setInformativeText("You are running QGroundControl as root. "
                                      "You should not do this since it will cause other issues with QGroundControl. "
                                      "QGroundControl will now exit. "
                                      "If you are having serial port issues on Ubuntu, execute the following commands to fix most issues:\n"
                                      "sudo usermod -a -G dialout $USER\n"
                                      "sudo apt-get remove modemmanager");
            msgBox.setStandardButtons(QMessageBox::Ok);
            msgBox.setDefaultButton(QMessageBox::Ok);
            msgBox.exec();
            _exit(0);
        }

        // Determine if we have the correct permissions to access USB serial devices
        QFile permFile("/etc/group");
        if(permFile.open(QIODevice::ReadOnly)) {
            while(!permFile.atEnd()) {
                QString line = permFile.readLine();
                if (line.contains("dialout") && !line.contains(getenv("USER"))) {
                    QMessageBox msgBox;
                    msgBox.setInformativeText("The current user does not have the correct permissions to access serial devices. "
                                              "You should also remove modemmanager since it also interferes. "
                                              "If you are using Ubuntu, execute the following commands to fix these issues:\n"
                                              "sudo usermod -a -G dialout $USER\n"
                                              "sudo apt-get remove modemmanager");
                    msgBox.setStandardButtons(QMessageBox::Ok);
                    msgBox.setDefaultButton(QMessageBox::Ok);
                    msgBox.exec();
                    break;
                }
            }
            permFile.close();
        }
    }
#endif
#endif

    // Parse command line options

    bool fClearSettingsOptions = false; // Clear stored settings
    bool logging = false;               // Turn on logging
    QString loggingOptions;

    CmdLineOpt_t rgCmdLineOptions[] = {
        { "--clear-settings",   &fClearSettingsOptions, NULL },
        { "--logging",          &logging,               &loggingOptions },
        { "--fake-mobile",      &_fakeMobile,           NULL },
#ifdef QT_DEBUG
        { "--test-high-dpi",    &_testHighDPI,          NULL },
#endif
        // Add additional command line option flags here
    };

    ParseCmdLineOptions(argc, argv, rgCmdLineOptions, sizeof(rgCmdLineOptions)/sizeof(rgCmdLineOptions[0]), false);

    // Set up timer for delayed missing fact display
    _missingParamsDelayedDisplayTimer.setSingleShot(true);
    _missingParamsDelayedDisplayTimer.setInterval(_missingParamsDelayedDisplayTimerTimeout);
    connect(&_missingParamsDelayedDisplayTimer, &QTimer::timeout, this, &QGCApplication::_missingParamsDisplay);

    // Set application information
    if (_runningUnitTests) {
        // We don't want unit tests to use the same QSettings space as the normal app. So we tweak the app
        // name. Also we want to run unit tests with clean settings every time.
        setApplicationName(QString("%1_unittest").arg(QGC_APPLICATION_NAME));
    } else {
        setApplicationName(QGC_APPLICATION_NAME);
    }
    setOrganizationName(QGC_ORG_NAME);
    setOrganizationDomain(QGC_ORG_DOMAIN);

    this->setApplicationVersion(QString(GIT_VERSION));

    // Set settings format
    QSettings::setDefaultFormat(QSettings::IniFormat);
    QSettings settings;
    qDebug() << "Settings location" << settings.fileName() << "Is writable?:" << settings.isWritable();

#ifdef UNITTEST_BUILD
    if (!settings.isWritable()) {
        qWarning() << "Setings location is not writable";
    }
#endif
    // The setting will delete all settings on this boot
    fClearSettingsOptions |= settings.contains(_deleteAllSettingsKey);

    if (_runningUnitTests) {
        // Unit tests run with clean settings
        fClearSettingsOptions = true;
    }

    if (fClearSettingsOptions) {
        // User requested settings to be cleared on command line

        settings.clear();
        settings.setValue(_settingsVersionKey, QGC_SETTINGS_VERSION);

        // Clear parameter cache
        QDir paramDir(ParameterManager::parameterCacheDir());
        paramDir.removeRecursively();
        paramDir.mkpath(paramDir.absolutePath());
    } else {
        // Determine if upgrade message for settings version bump is required. Check must happen before toolbox is started since
        // that will write some settings.
        if (settings.contains(_settingsVersionKey)) {
            if (settings.value(_settingsVersionKey).toInt() != QGC_SETTINGS_VERSION) {
                _settingsUpgraded = true;
            }
        } else if (settings.allKeys().count()) {
            // Settings version key is missing and there are settings. This is an upgrade scenario.
            _settingsUpgraded = true;
        } else {
            settings.setValue(_settingsVersionKey, QGC_SETTINGS_VERSION);
        }
    }

    // Set up our logging filters
    QGCLoggingCategoryRegister::instance()->setFilterRulesFromSettings(loggingOptions);

    _lastKnownHomePosition.setLatitude(settings.value(_lastKnownHomePositionLatKey, 37.803784).toDouble());
    _lastKnownHomePosition.setLongitude(settings.value(_lastKnownHomePositionLonKey, -122.462276).toDouble());
    _lastKnownHomePosition.setAltitude(settings.value(_lastKnownHomePositionAltKey, 0.0).toDouble());

    // Initialize Bluetooth
#ifdef QGC_ENABLE_BLUETOOTH
    QBluetoothLocalDevice localDevice;
    if (localDevice.isValid())
    {
        _bluetoothAvailable = true;
    }
#endif

    // Initialize Video Streaming
    initializeVideoStreaming(argc, argv);

    _toolbox = new QGCToolbox(this);
    _toolbox->setChildToolboxes();

}

QGCApplication::~QGCApplication()
{
#if !defined(__mobile__)
    MainWindow* mainWindow = MainWindow::instance();
    if (mainWindow) {
        delete mainWindow;
    }
#endif
    if(_pQGCOptions) {
        delete _pQGCOptions;
    }
    shutdownVideoStreaming();
    delete _toolbox;
    if(_pCorePlugin) {
        delete _pCorePlugin;
    }
}

void QGCApplication::_initCommon(void)
{
    QSettings settings;

    // Register our Qml objects

    qmlRegisterType<QGCPalette>     ("QGroundControl.Palette", 1, 0, "QGCPalette");
    qmlRegisterType<QGCMapPalette>  ("QGroundControl.Palette", 1, 0, "QGCMapPalette");

    qmlRegisterUncreatableType<CoordinateVector>    ("QGroundControl",                  1, 0, "CoordinateVector",       "Reference only");
    qmlRegisterUncreatableType<QmlObjectListModel>  ("QGroundControl",                  1, 0, "QmlObjectListModel",     "Reference only");
    qmlRegisterUncreatableType<VideoReceiver>       ("QGroundControl",                  1, 0, "VideoReceiver",          "Reference only");
    qmlRegisterUncreatableType<VideoSurface>        ("QGroundControl",                  1, 0, "VideoSurface",           "Reference only");
    qmlRegisterUncreatableType<MissionCommandTree>  ("QGroundControl",                  1, 0, "MissionCommandTree",     "Reference only");

    qmlRegisterUncreatableType<AutoPilotPlugin>     ("QGroundControl.AutoPilotPlugin",      1, 0, "AutoPilotPlugin",        "Reference only");
    qmlRegisterUncreatableType<VehicleComponent>    ("QGroundControl.AutoPilotPlugin",      1, 0, "VehicleComponent",       "Reference only");
    qmlRegisterUncreatableType<Vehicle>             ("QGroundControl.Vehicle",              1, 0, "Vehicle",                "Reference only");
    qmlRegisterUncreatableType<MissionItem>         ("QGroundControl.Vehicle",              1, 0, "MissionItem",            "Reference only");
    qmlRegisterUncreatableType<MissionManager>      ("QGroundControl.Vehicle",              1, 0, "MissionManager",         "Reference only");
    qmlRegisterUncreatableType<ParameterManager>    ("QGroundControl.Vehicle",              1, 0, "ParameterManager",       "Reference only");
    qmlRegisterUncreatableType<JoystickManager>     ("QGroundControl.JoystickManager",      1, 0, "JoystickManager",        "Reference only");
    qmlRegisterUncreatableType<Joystick>            ("QGroundControl.JoystickManager",      1, 0, "Joystick",               "Reference only");
    qmlRegisterUncreatableType<QGCPositionManager>  ("QGroundControl.QGCPositionManager",   1, 0, "QGCPositionManager",     "Reference only");
    qmlRegisterUncreatableType<QGCMapPolygon>       ("QGroundControl.FlightMap",            1, 0, "QGCMapPolygon",          "Reference only");

    qmlRegisterType<ParameterEditorController>          ("QGroundControl.Controllers", 1, 0, "ParameterEditorController");
    qmlRegisterType<ESP8266ComponentController>         ("QGroundControl.Controllers", 1, 0, "ESP8266ComponentController");
    qmlRegisterType<ScreenToolsController>              ("QGroundControl.Controllers", 1, 0, "ScreenToolsController");
    qmlRegisterType<MainToolBarController>              ("QGroundControl.Controllers", 1, 0, "MainToolBarController");
    qmlRegisterType<MissionController>                  ("QGroundControl.Controllers", 1, 0, "MissionController");
    qmlRegisterType<GeoFenceController>                 ("QGroundControl.Controllers", 1, 0, "GeoFenceController");
    qmlRegisterType<RallyPointController>               ("QGroundControl.Controllers", 1, 0, "RallyPointController");
    qmlRegisterType<ValuesWidgetController>             ("QGroundControl.Controllers", 1, 0, "ValuesWidgetController");
    qmlRegisterType<QGCMobileFileDialogController>      ("QGroundControl.Controllers", 1, 0, "QGCMobileFileDialogController");
    qmlRegisterType<RCChannelMonitorController>         ("QGroundControl.Controllers", 1, 0, "RCChannelMonitorController");
    qmlRegisterType<JoystickConfigController>           ("QGroundControl.Controllers", 1, 0, "JoystickConfigController");
#if !defined(__mobile__)
    qmlRegisterType<ViewWidgetController>           ("QGroundControl.Controllers", 1, 0, "ViewWidgetController");
    qmlRegisterType<CustomCommandWidgetController>  ("QGroundControl.Controllers", 1, 0, "CustomCommandWidgetController");
    qmlRegisterType<FirmwareUpgradeController>      ("QGroundControl.Controllers", 1, 0, "FirmwareUpgradeController");
    qmlRegisterType<LogDownloadController>          ("QGroundControl.Controllers", 1, 0, "LogDownloadController");
    qmlRegisterType<GeoTagController>               ("QGroundControl.Controllers", 1, 0, "GeoTagController");
#endif

    // Register Qml Singletons
    qmlRegisterSingletonType<QGroundControlQmlGlobal>   ("QGroundControl",                          1, 0, "QGroundControl",         qgroundcontrolQmlGlobalSingletonFactory);
    qmlRegisterSingletonType<ScreenToolsController>     ("QGroundControl.ScreenToolsController",    1, 0, "ScreenToolsController",  screenToolsControllerSingletonFactory);
    qmlRegisterSingletonType<MavlinkQmlSingleton>       ("QGroundControl.Mavlink",                  1, 0, "Mavlink",                mavlinkQmlSingletonFactory);
}

bool QGCApplication::_initForNormalAppBoot(void)
{
    QSettings settings;

    _styleIsDark = settings.value(_styleKey, _styleIsDark).toBool();
    _loadCurrentStyle();

    // Exit main application when last window is closed
    connect(this, &QGCApplication::lastWindowClosed, this, QGCApplication::quit);

#if defined(__mobile__)
    _qmlAppEngine = new QQmlApplicationEngine(this);
    _qmlAppEngine->addImportPath("qrc:/qml");
    _qmlAppEngine->rootContext()->setContextProperty("joystickManager", toolbox()->joystickManager());
    _qmlAppEngine->rootContext()->setContextProperty("debugMessageModel", AppMessages::getModel());
    _qmlAppEngine->load(QUrl(QStringLiteral("qrc:/qml/MainWindowNative.qml")));
#else
    // Start the user interface
    MainWindow* mainWindow = MainWindow::_create();
    Q_CHECK_PTR(mainWindow);

    // Now that main window is up check for lost log files
    connect(this, &QGCApplication::checkForLostLogFiles, toolbox()->mavlinkProtocol(), &MAVLinkProtocol::checkForLostLogFiles);
    emit checkForLostLogFiles();
#endif

    // Load known link configurations
    toolbox()->linkManager()->loadLinkConfigurationList();

    if (_settingsUpgraded) {
        settings.clear();
        settings.setValue(_settingsVersionKey, QGC_SETTINGS_VERSION);
        showMessage("The format for QGroundControl saved settings has been modified. "
                    "Your saved settings have been reset to defaults.");
    }

    if (getQGCMapEngine()->wasCacheReset()) {
        showMessage("The Offline Map Cache database has been upgraded. "
                    "Your old map cache sets have been reset.");
    }

    settings.sync();

    //-- Initialize Core Plugin (if any)
    if(_pCorePlugin) {
        if(!_pCorePlugin->init(this)) {
            return false;
        }
    }

    return true;
}

bool QGCApplication::_initForUnitTests(void)
{
    return true;
}

void QGCApplication::deleteAllSettingsNextBoot(void)
{
    QSettings settings;
    settings.setValue(_deleteAllSettingsKey, true);
}

void QGCApplication::clearDeleteAllSettingsNextBoot(void)
{
    QSettings settings;
    settings.remove(_deleteAllSettingsKey);
}

bool QGCApplication::promptFlightDataSave(void)
{
    QSettings settings;

    return settings.value(_promptFlightDataSave, true).toBool();
}

bool QGCApplication::promptFlightDataSaveNotArmed(void)
{
    QSettings settings;

    return settings.value(_promptFlightDataSaveNotArmed, false).toBool();
}

void QGCApplication::setPromptFlightDataSave(bool promptForSave)
{
    QSettings settings;
    settings.setValue(_promptFlightDataSave, promptForSave);
}

void QGCApplication::setPromptFlightDataSaveNotArmed(bool promptForSave)
{
    QSettings settings;
    settings.setValue(_promptFlightDataSaveNotArmed, promptForSave);
}

/// @brief Returns the QGCApplication object singleton.
QGCApplication* qgcApp(void)
{
    Q_ASSERT(QGCApplication::_app);
    return QGCApplication::_app;
}

void QGCApplication::informationMessageBoxOnMainThread(const QString& title, const QString& msg)
{
    Q_UNUSED(title);
    showMessage(msg);
}

void QGCApplication::warningMessageBoxOnMainThread(const QString& title, const QString& msg)
{
#if defined(__mobile__)
    Q_UNUSED(title)
    showMessage(msg);
#else
    QGCMessageBox::warning(title, msg);
#endif
}

void QGCApplication::criticalMessageBoxOnMainThread(const QString& title, const QString& msg)
{
#if defined(__mobile__)
    Q_UNUSED(title)
    showMessage(msg);
#else
    QGCMessageBox::critical(title, msg);
#endif
}

#if !defined(__mobile__)
void QGCApplication::saveTempFlightDataLogOnMainThread(QString tempLogfile)
{
    bool saveError;
    do{
        saveError = false;
        QString saveFilename = QGCFileDialog::getSaveFileName(
            MainWindow::instance(),
            tr("Save Flight Data Log"),
            QStandardPaths::writableLocation(QStandardPaths::DocumentsLocation),
            tr("Flight Data Log Files (*.mavlink)"),
            "mavlink");

        if (!saveFilename.isEmpty()) {
            // if file exsits already, try to remove it first to overwrite it
            if(QFile::exists(saveFilename) && !QFile::remove(saveFilename)){
                // if the file cannot be removed, prompt user and ask new path
                saveError = true;
                QGCMessageBox::warning("File Error","Could not overwrite existing file.\nPlease provide a different file name to save to.");
            } else if(!QFile::copy(tempLogfile, saveFilename)) {
                // if file could not be copied, prompt user and ask new path
                saveError = true;
                QGCMessageBox::warning("File Error","Could not create file.\nPlease provide a different file name to save to.");
            }
        }
    } while(saveError); // if the file could not be overwritten, ask for new file
    QFile::remove(tempLogfile);
}
#endif

void QGCApplication::setStyle(bool styleIsDark)
{
    QSettings settings;

    settings.setValue(_styleKey, styleIsDark);
    _styleIsDark = styleIsDark;
    _loadCurrentStyle();
    emit styleChanged(_styleIsDark);
}

void QGCApplication::_loadCurrentStyle()
{
#if !defined(__mobile__)
    bool success = true;
    QString styles;

    // The dark style sheet is the master. Any other selected style sheet just overrides
    // the colors of the master sheet.
    QFile masterStyleSheet(_darkStyleFile);
    if (masterStyleSheet.open(QIODevice::ReadOnly | QIODevice::Text)) {
        styles = masterStyleSheet.readAll();
    } else {
        qDebug() << "Unable to load master dark style sheet";
        success = false;
    }

    if (success && !_styleIsDark) {
        // Load the slave light stylesheet.
        QFile styleSheet(_lightStyleFile);
        if (styleSheet.open(QIODevice::ReadOnly | QIODevice::Text)) {
            styles += styleSheet.readAll();
        } else {
            qWarning() << "Unable to load slave light sheet:";
            success = false;
        }
    }

    setStyleSheet(styles);

    if (!success) {
        // Fall back to plastique if we can't load our own
        setStyle("plastique");
    }
#endif

    QGCPalette::setGlobalTheme(_styleIsDark ? QGCPalette::Dark : QGCPalette::Light);
}

void QGCApplication::reportMissingParameter(int componentId, const QString& name)
{
    _missingParams += QString("%1:%2").arg(componentId).arg(name);
    _missingParamsDelayedDisplayTimer.start();
}

/// Called when the delay timer fires to show the missing parameters warning
void QGCApplication::_missingParamsDisplay(void)
{
    Q_ASSERT(_missingParams.count());

    QString params;
    foreach (const QString &name, _missingParams) {
        if (params.isEmpty()) {
            params += name;
        } else {
            params += QString(", %1").arg(name);
        }
    }
    _missingParams.clear();

    showMessage(QString("Parameters missing from firmware: %1. You may be running an older version of firmware QGC does not work correctly with or your firmware has a bug in it.").arg(params));
}

QObject* QGCApplication::_rootQmlObject()
{
#if defined(__mobile__)
    return _qmlAppEngine->rootObjects()[0];
#else
    MainWindow * mainWindow = MainWindow::instance();
    if (mainWindow) {
        return mainWindow->rootQmlObject();
    } else if (runningUnitTests()){
        // Unit test can run without a main window
        return NULL;
    } else {
        qWarning() << "Why is MainWindow missing?";
        return NULL;
    }
#endif
}


void QGCApplication::showMessage(const QString& message)
{
    // Special case hack for ArduPilot prearm messages. These show up in the center of the map, so no need for popup.
    if (message.contains("PreArm:")) {
        return;
    }

    QObject* rootQmlObject = _rootQmlObject();

    if (rootQmlObject) {
        QVariant varReturn;
        QVariant varMessage = QVariant::fromValue(message);

        QMetaObject::invokeMethod(_rootQmlObject(), "showMessage", Q_RETURN_ARG(QVariant, varReturn), Q_ARG(QVariant, varMessage));
#if !defined(__mobile__)
    } else if (runningUnitTests()){
        // Unit test can run without a main window which will lead to no root qml object. Use QGCMessageBox instead
        QGCMessageBox::information("Unit Test", message);
#endif
    } else {
        qWarning() << "Internal error";
    }
}

void QGCApplication::showSetupView(void)
{
    QMetaObject::invokeMethod(_rootQmlObject(), "showSetupView");
}

void QGCApplication::qmlAttemptWindowClose(void)
{
    QMetaObject::invokeMethod(_rootQmlObject(), "attemptWindowClose");
}


void QGCApplication::setLastKnownHomePosition(QGeoCoordinate& lastKnownHomePosition)
{
    QSettings settings;

    settings.setValue(_lastKnownHomePositionLatKey, lastKnownHomePosition.latitude());
    settings.setValue(_lastKnownHomePositionLonKey, lastKnownHomePosition.longitude());
    settings.setValue(_lastKnownHomePositionAltKey, lastKnownHomePosition.altitude());
    _lastKnownHomePosition = lastKnownHomePosition;
}

IQGCOptions* QGCApplication::qgcOptions()
{
    return _pQGCOptions;
}

void QGCApplication::_scanAndLoadPlugins()
{
#if defined (QGC_DYNAMIC_PLUGIN)
    //-- Look for plugins (Dynamic)
    QString filter = "*.core.so";
    QString path = QCoreApplication::applicationDirPath();
    QDirIterator it(path, QStringList() << filter, QDir::Files);
    while(it.hasNext()) {
        QString pluginFile = it.next();
        QPluginLoader loader(pluginFile);
        QObject *plugin = loader.instance();
        if(plugin) {
            _pCorePlugin = qobject_cast<IQGCCorePlugin*>(plugin);
            if(_pCorePlugin) {
                _pQGCOptions = _pCorePlugin->uiOptions();
                return;
            }
        } else {
            qWarning() << "Plugin" << pluginFile << " not loaded:" << loader.errorString();
        }
    }
#elif defined (QGC_CUSTOM_BUILD)
    //-- Create custom plugin (Static)
    _pCorePlugin = (IQGCCorePlugin*) new CUSTOMCLASS(this);
    if(_pCorePlugin) {
        _pQGCOptions = _pCorePlugin->uiOptions();
        return;
    }
#endif
    //-- No plugins found, use default options
    _pQGCOptions = new IQGCOptions;
}<|MERGE_RESOLUTION|>--- conflicted
+++ resolved
@@ -83,21 +83,15 @@
 #include "QGCMapPolygon.h"
 #include "ParameterManager.h"
 
-<<<<<<< HEAD
-#include CUSTOMHEADER
-
-#ifndef NO_SERIAL_LINK
-=======
 #if defined(QGC_CUSTOM_BUILD)
 #include CUSTOMHEADER
 #endif
 
 #ifndef __ios__
->>>>>>> 92bf4bd5
     #include "SerialLink.h"
 #endif
 
-#if !defined(__mobile__)
+#ifndef __mobile__
     #include "QGCFileDialog.h"
     #include "QGCMessageBox.h"
     #include "FirmwareUpgradeController.h"
@@ -174,7 +168,7 @@
  **/
 
 QGCApplication::QGCApplication(int &argc, char* argv[], bool unitTesting)
-#if defined(__mobile__)
+#ifdef __mobile__
     : QGuiApplication(argc, argv)
     , _qmlAppEngine(NULL)
 #else
@@ -212,7 +206,7 @@
     QNetworkProxyFactory::setUseSystemConfiguration(true);
 
 #ifdef Q_OS_LINUX
-#if !defined(__mobile__)
+#ifndef __mobile__
     if (!_runningUnitTests) {
         if (getuid() == 0) {
             QMessageBox msgBox;
@@ -352,20 +346,16 @@
 
     _toolbox = new QGCToolbox(this);
     _toolbox->setChildToolboxes();
-
 }
 
 QGCApplication::~QGCApplication()
 {
-#if !defined(__mobile__)
+#ifndef __mobile__
     MainWindow* mainWindow = MainWindow::instance();
     if (mainWindow) {
         delete mainWindow;
     }
 #endif
-    if(_pQGCOptions) {
-        delete _pQGCOptions;
-    }
     shutdownVideoStreaming();
     delete _toolbox;
     if(_pCorePlugin) {
@@ -410,7 +400,7 @@
     qmlRegisterType<QGCMobileFileDialogController>      ("QGroundControl.Controllers", 1, 0, "QGCMobileFileDialogController");
     qmlRegisterType<RCChannelMonitorController>         ("QGroundControl.Controllers", 1, 0, "RCChannelMonitorController");
     qmlRegisterType<JoystickConfigController>           ("QGroundControl.Controllers", 1, 0, "JoystickConfigController");
-#if !defined(__mobile__)
+#ifndef __mobile__
     qmlRegisterType<ViewWidgetController>           ("QGroundControl.Controllers", 1, 0, "ViewWidgetController");
     qmlRegisterType<CustomCommandWidgetController>  ("QGroundControl.Controllers", 1, 0, "CustomCommandWidgetController");
     qmlRegisterType<FirmwareUpgradeController>      ("QGroundControl.Controllers", 1, 0, "FirmwareUpgradeController");
@@ -434,7 +424,7 @@
     // Exit main application when last window is closed
     connect(this, &QGCApplication::lastWindowClosed, this, QGCApplication::quit);
 
-#if defined(__mobile__)
+#ifdef __mobile__
     _qmlAppEngine = new QQmlApplicationEngine(this);
     _qmlAppEngine->addImportPath("qrc:/qml");
     _qmlAppEngine->rootContext()->setContextProperty("joystickManager", toolbox()->joystickManager());
@@ -535,7 +525,7 @@
 
 void QGCApplication::warningMessageBoxOnMainThread(const QString& title, const QString& msg)
 {
-#if defined(__mobile__)
+#ifdef __mobile__
     Q_UNUSED(title)
     showMessage(msg);
 #else
@@ -545,7 +535,7 @@
 
 void QGCApplication::criticalMessageBoxOnMainThread(const QString& title, const QString& msg)
 {
-#if defined(__mobile__)
+#ifdef __mobile__
     Q_UNUSED(title)
     showMessage(msg);
 #else
@@ -553,7 +543,7 @@
 #endif
 }
 
-#if !defined(__mobile__)
+#ifndef __mobile__
 void QGCApplication::saveTempFlightDataLogOnMainThread(QString tempLogfile)
 {
     bool saveError;
@@ -595,7 +585,7 @@
 
 void QGCApplication::_loadCurrentStyle()
 {
-#if !defined(__mobile__)
+#ifndef __mobile__
     bool success = true;
     QString styles;
 
@@ -657,7 +647,7 @@
 
 QObject* QGCApplication::_rootQmlObject()
 {
-#if defined(__mobile__)
+#ifdef __mobile__
     return _qmlAppEngine->rootObjects()[0];
 #else
     MainWindow * mainWindow = MainWindow::instance();
@@ -688,7 +678,7 @@
         QVariant varMessage = QVariant::fromValue(message);
 
         QMetaObject::invokeMethod(_rootQmlObject(), "showMessage", Q_RETURN_ARG(QVariant, varReturn), Q_ARG(QVariant, varMessage));
-#if !defined(__mobile__)
+#ifndef __mobile__
     } else if (runningUnitTests()){
         // Unit test can run without a main window which will lead to no root qml object. Use QGCMessageBox instead
         QGCMessageBox::information("Unit Test", message);
