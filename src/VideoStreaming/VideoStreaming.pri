--- conflicted
+++ resolved
@@ -48,15 +48,7 @@
     }
 } else:WindowsBuild {
     #- gstreamer installed by default under c:/gstreamer
-<<<<<<< HEAD
-    contains(QT_ARCH, i386) {
-        GST_ROOT = c:/gstreamer/1.0/x86
-    } else {
-        GST_ROOT = c:/gstreamer/1.0/x86_64
-    }
-=======
     GST_ROOT = c:/gstreamer/1.0/x86_64
->>>>>>> 1b6293c6
     exists($$GST_ROOT) {
         CONFIG      += VideoEnabled
 
