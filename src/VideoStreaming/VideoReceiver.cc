/****************************************************************************
 *
 *   (c) 2009-2016 QGROUNDCONTROL PROJECT <http://www.qgroundcontrol.org>
 *
 * QGroundControl is licensed according to the terms in the file
 * COPYING.md in the root of the source code directory.
 *
 ****************************************************************************/


/**
 * @file
 *   @brief QGC Video Receiver
 *   @author Gus Grubba <mavlink@grubba.com>
 */

#include "VideoReceiver.h"
#include <QDebug>
#include <QUrl>
#include <QDir>
#include <QDateTime>
#include <QSysInfo>

QGC_LOGGING_CATEGORY(VideoReceiverLog, "VideoReceiverLog")

VideoReceiver::VideoReceiver(QObject* parent)
    : QObject(parent)
#if defined(QGC_GST_STREAMING)
    , _running(false)
    , _recording(false)
    , _streaming(false)
    , _starting(false)
    , _stopping(false)
    , _sink(NULL)
    , _tee(NULL)
    , _pipeline(NULL)
    , _pipelineStopRec(NULL)
    , _videoSink(NULL)
    , _socket(NULL)
    , _serverPresent(false)
#endif
{
#if defined(QGC_GST_STREAMING)
    _timer.setSingleShot(true);
    connect(&_timer, &QTimer::timeout, this, &VideoReceiver::_timeout);
    connect(this, &VideoReceiver::msgErrorReceived, this, &VideoReceiver::_handleError);
    connect(this, &VideoReceiver::msgEOSReceived, this, &VideoReceiver::_handleEOS);
    connect(this, &VideoReceiver::msgStateChangedReceived, this, &VideoReceiver::_handleStateChanged);
#endif
}

VideoReceiver::~VideoReceiver()
{
#if defined(QGC_GST_STREAMING)
    stop();
    if(_socket) {
        delete _socket;
    }
#endif
}

#if defined(QGC_GST_STREAMING)
void VideoReceiver::setVideoSink(GstElement* sink)
{
    if (_videoSink) {
        gst_object_unref(_videoSink);
        _videoSink = NULL;
    }
    if (sink) {
        _videoSink = sink;
        gst_object_ref_sink(_videoSink);
    }
}
#endif

#if defined(QGC_GST_STREAMING)
static void newPadCB(GstElement* element, GstPad* pad, gpointer data)
{
    gchar* name;
    name = gst_pad_get_name(pad);
    g_print("A new pad %s was created\n", name);
    GstCaps* p_caps = gst_pad_get_pad_template_caps (pad);
    gchar* description = gst_caps_to_string(p_caps);
    qCDebug(VideoReceiverLog) << p_caps << ", " << description;
    g_free(description);
    GstElement* p_rtph264depay = GST_ELEMENT(data);
    if(gst_element_link_pads(element, name, p_rtph264depay, "sink") == false)
        qCritical() << "newPadCB : failed to link elements\n";
    g_free(name);
}
#endif

#if defined(QGC_GST_STREAMING)
void VideoReceiver::_connected()
{
    //-- Server showed up. Now we start the stream.
<<<<<<< HEAD
    delete _socket;
=======
    _timer.stop();
    _socket->deleteLater();
>>>>>>> 2a016a3d
    _socket = NULL;
    _serverPresent = true;
    start();
}
#endif

#if defined(QGC_GST_STREAMING)
void VideoReceiver::_socketError(QAbstractSocket::SocketError socketError)
{
    Q_UNUSED(socketError);
    _socket->deleteLater();
    _socket = NULL;
    //-- Try again in 5 seconds
    _timer.start(5000);
}
#endif

#if defined(QGC_GST_STREAMING)
void VideoReceiver::_timeout()
{
    //-- If socket is live, we got no connection nor a socket error
    if(_socket) {
        delete _socket;
        _socket = NULL;
    }
    //-- RTSP will try to connect to the server. If it cannot connect,
    //   it will simply give up and never try again. Instead, we keep
    //   attempting a connection on this timer. Once a connection is
    //   found to be working, only then we actually start the stream.
    QUrl url(_uri);
    _socket = new QTcpSocket;
    connect(_socket, static_cast<void (QTcpSocket::*)(QAbstractSocket::SocketError)>(&QTcpSocket::error), this, &VideoReceiver::_socketError);
    connect(_socket, &QTcpSocket::connected, this, &VideoReceiver::_connected);
    //qCDebug(VideoReceiverLog) << "Trying to connect to:" << url.host() << url.port();
    _socket->connectToHost(url.host(), url.port());
    _timer.start(5000);
}
#endif

// When we finish our pipeline will look like this:
//
//                                   +-->queue-->decoder-->_videosink
//                                   |
//    datasource-->demux-->parser-->tee
//
//                                   ^
//                                   |
//                                   +-Here we will later link elements for recording
void VideoReceiver::start()
{
#if defined(QGC_GST_STREAMING)
    qCDebug(VideoReceiverLog) << "start()";

    if (_uri.isEmpty()) {
        qCritical() << "VideoReceiver::start() failed because URI is not specified";
        return;
    }
    if (_videoSink == NULL) {
        qCritical() << "VideoReceiver::start() failed because video sink is not set";
        return;
    }
    if(_running) {
        qCDebug(VideoReceiverLog) << "Already running!";
        return;
    }

    _starting = true;

    bool isUdp = _uri.contains("udp://");

    //-- For RTSP, check to see if server is there first
    if(!_serverPresent && !isUdp) {
        _timer.start(100);
        return;
    }

    bool running = false;

    GstElement*     dataSource  = NULL;
    GstCaps*        caps        = NULL;
    GstElement*     demux       = NULL;
    GstElement*     parser      = NULL;
    GstElement*     queue       = NULL;
    GstElement*     decoder     = NULL;

    do {
        if ((_pipeline = gst_pipeline_new("receiver")) == NULL) {
            qCritical() << "VideoReceiver::start() failed. Error with gst_pipeline_new()";
            break;
        }

        if(isUdp) {
            dataSource = gst_element_factory_make("udpsrc", "udp-source");
        } else {
            dataSource = gst_element_factory_make("rtspsrc", "rtsp-source");
        }

        if (!dataSource) {
            qCritical() << "VideoReceiver::start() failed. Error with data source for gst_element_factory_make()";
            break;
        }

        if(isUdp) {
            if ((caps = gst_caps_from_string("application/x-rtp, media=(string)video, clock-rate=(int)90000, encoding-name=(string)H264")) == NULL) {
                qCritical() << "VideoReceiver::start() failed. Error with gst_caps_from_string()";
                break;
            }
            g_object_set(G_OBJECT(dataSource), "uri", qPrintable(_uri), "caps", caps, NULL);
        } else {
            g_object_set(G_OBJECT(dataSource), "location", qPrintable(_uri), "latency", 0, "udp-reconnect", 1, "timeout", 5000000, NULL);
        }

        if ((demux = gst_element_factory_make("rtph264depay", "rtp-h264-depacketizer")) == NULL) {
            qCritical() << "VideoReceiver::start() failed. Error with gst_element_factory_make('rtph264depay')";
            break;
        }

        if(!isUdp) {
            g_signal_connect(dataSource, "pad-added", G_CALLBACK(newPadCB), demux);
        }

        if ((parser = gst_element_factory_make("h264parse", "h264-parser")) == NULL) {
            qCritical() << "VideoReceiver::start() failed. Error with gst_element_factory_make('h264parse')";
            break;
        }

        if ((decoder = gst_element_factory_make("avdec_h264", "h264-decoder")) == NULL) {
            qCritical() << "VideoReceiver::start() failed. Error with gst_element_factory_make('avdec_h264')";
            break;
        }

        if((_tee = gst_element_factory_make("tee", NULL)) == NULL)  {
            qCritical() << "VideoReceiver::start() failed. Error with gst_element_factory_make('tee')";
            break;
        }

        if((queue = gst_element_factory_make("queue", NULL)) == NULL)  {
            qCritical() << "VideoReceiver::start() failed. Error with gst_element_factory_make('queue')";
            break;
        }

        gst_bin_add_many(GST_BIN(_pipeline), dataSource, demux, parser, _tee, queue, decoder, _videoSink, NULL);

        if(isUdp) {
            // Link the pipeline in front of the tee
            if(!gst_element_link_many(dataSource, demux, parser, _tee, queue, decoder, _videoSink, NULL)) {
                qCritical() << "Unable to link elements.";
                break;
            }
        } else {
            if(!gst_element_link_many(demux, parser, _tee, queue, decoder, _videoSink, NULL)) {
                qCritical() << "Unable to link elements.";
                break;
            }
        }

        dataSource = demux = parser = queue = decoder = NULL;

        GstBus* bus = NULL;

        if ((bus = gst_pipeline_get_bus(GST_PIPELINE(_pipeline))) != NULL) {
            gst_bus_enable_sync_message_emission(bus);
            g_signal_connect(bus, "sync-message", G_CALLBACK(_onBusMessage), this);
            gst_object_unref(bus);
            bus = NULL;
        }

        running = gst_element_set_state(_pipeline, GST_STATE_PLAYING) != GST_STATE_CHANGE_FAILURE;

    } while(0);

    if (caps != NULL) {
        gst_caps_unref(caps);
        caps = NULL;
    }

    if (!running) {
        qCritical() << "VideoReceiver::start() failed";

        if (decoder != NULL) {
            gst_object_unref(decoder);
            decoder = NULL;
        }

        if (parser != NULL) {
            gst_object_unref(parser);
            parser = NULL;
        }

        if (demux != NULL) {
            gst_object_unref(demux);
            demux = NULL;
        }

        if (dataSource != NULL) {
            gst_object_unref(dataSource);
            dataSource = NULL;
        }

        if (_tee != NULL) {
            gst_object_unref(_tee);
            dataSource = NULL;
        }

        if (queue != NULL) {
            gst_object_unref(queue);
            dataSource = NULL;
        }

        if (_pipeline != NULL) {
            gst_object_unref(_pipeline);
            _pipeline = NULL;
        }

        _running = false;
    } else {
        _running = true;
        qCDebug(VideoReceiverLog) << "Running";
    }
    _starting = false;
#endif
}

void VideoReceiver::stop()
{
#if defined(QGC_GST_STREAMING)
    qCDebug(VideoReceiverLog) << "stop()";
    if (_pipeline != NULL && !_stopping) {
        qCDebug(VideoReceiverLog) << "Stopping _pipeline";
        gst_element_send_event(_pipeline, gst_event_new_eos());
        _stopping = true;
        GstBus* bus = gst_pipeline_get_bus(GST_PIPELINE(_pipeline));
        GstMessage* message = gst_bus_timed_pop_filtered(bus, GST_CLOCK_TIME_NONE, (GstMessageType)(GST_MESSAGE_EOS|GST_MESSAGE_ERROR));
        gst_object_unref(bus);
        if(GST_MESSAGE_TYPE(message) == GST_MESSAGE_ERROR) {
            _shutdownPipeline();
            qCritical() << "Error stopping pipeline!";
        } else if(GST_MESSAGE_TYPE(message) == GST_MESSAGE_EOS) {
            _handleEOS();
        }
        gst_message_unref(message);
    }
#endif
}

void VideoReceiver::setUri(const QString & uri)
{
    _uri = uri;
}

void VideoReceiver::setVideoSavePath(const QString & path)
{
    _path = path;
    qCDebug(VideoReceiverLog) << "New Path:" << _path;
}

#if defined(QGC_GST_STREAMING)
void VideoReceiver::_shutdownPipeline() {
    GstBus* bus = NULL;
    if ((bus = gst_pipeline_get_bus(GST_PIPELINE(_pipeline))) != NULL) {
        gst_bus_disable_sync_message_emission(bus);
        gst_object_unref(bus);
        bus = NULL;
    }
    gst_element_set_state(_pipeline, GST_STATE_NULL);
    gst_bin_remove(GST_BIN(_pipeline), _videoSink);
    gst_object_unref(_pipeline);
    _pipeline = NULL;
    delete _sink;
    _sink = NULL;
    _serverPresent = false;
    _streaming = false;
    _recording = false;
    _stopping = false;
    _running = false;
    emit recordingChanged();
}
#endif

#if defined(QGC_GST_STREAMING)
void VideoReceiver::_handleError() {
    qCDebug(VideoReceiverLog) << "Gstreamer error!";
    _shutdownPipeline();
}
#endif

#if defined(QGC_GST_STREAMING)
void VideoReceiver::_handleEOS() {
    if(_stopping) {
        _shutdownPipeline();
        qCDebug(VideoReceiverLog) << "Stopped";
    } else if(_recording && _sink->removing) {
        _shutdownRecordingBranch();
    } else {
        qCritical() << "VideoReceiver: Unexpected EOS!";
        _shutdownPipeline();
    }
}
#endif

#if defined(QGC_GST_STREAMING)
void VideoReceiver::_handleStateChanged() {
    _streaming = GST_STATE(_pipeline) == GST_STATE_PLAYING;
    qCDebug(VideoReceiverLog) << "State changed, _streaming:" << _streaming;
}
#endif

#if defined(QGC_GST_STREAMING)
gboolean VideoReceiver::_onBusMessage(GstBus* bus, GstMessage* msg, gpointer data)
{
    Q_UNUSED(bus)
    Q_ASSERT(msg != NULL && data != NULL);
    VideoReceiver* pThis = (VideoReceiver*)data;

    switch(GST_MESSAGE_TYPE(msg)) {
    case(GST_MESSAGE_ERROR): {
        gchar* debug;
        GError* error;
        gst_message_parse_error(msg, &error, &debug);
        g_free(debug);
        qCritical() << error->message;
        g_error_free(error);
        pThis->msgErrorReceived();
    }
        break;
    case(GST_MESSAGE_EOS):
        pThis->msgEOSReceived();
        break;
    case(GST_MESSAGE_STATE_CHANGED):
        pThis->msgStateChangedReceived();
        break;
    default:
        break;
    }

    return TRUE;
}
#endif

// When we finish our pipeline will look like this:
//
//                                   +-->queue-->decoder-->_videosink
//                                   |
//    datasource-->demux-->parser-->tee
//                                   |
//                                   |    +--------------_sink-------------------+
//                                   |    |                                      |
//   we are adding these elements->  +->teepad-->queue-->matroskamux-->_filesink |
//                                        |                                      |
//                                        +--------------------------------------+
void VideoReceiver::startRecording(void)
{
#if defined(QGC_GST_STREAMING)
    qCDebug(VideoReceiverLog) << "startRecording()";
    // exit immediately if we are already recording
    if(_pipeline == NULL || _recording) {
        qCDebug(VideoReceiverLog) << "Already recording!";
        return;
    }

    if(_path.isEmpty()) {
        qWarning() << "VideoReceiver::startRecording Empty Path!";
        return;
    }

    _sink           = new Sink();
    _sink->teepad   = gst_element_get_request_pad(_tee, "src_%u");
    _sink->queue    = gst_element_factory_make("queue", NULL);
    _sink->mux      = gst_element_factory_make("matroskamux", NULL);
    _sink->filesink = gst_element_factory_make("filesink", NULL);
    _sink->removing = false;

    if(!_sink->teepad || !_sink->queue || !_sink->mux || !_sink->filesink) {
        qCritical() << "VideoReceiver::startRecording() failed to make _sink elements";
        return;
    }

    QString videoFile;
    videoFile = _path + "/QGC-" + QDateTime::currentDateTime().toString("yyyy-MM-dd_hh.mm.ss") + ".mkv";

    g_object_set(G_OBJECT(_sink->filesink), "location", qPrintable(videoFile), NULL);
    qCDebug(VideoReceiverLog) << "New video file:" << videoFile;

    gst_object_ref(_sink->queue);
    gst_object_ref(_sink->mux);
    gst_object_ref(_sink->filesink);

    gst_bin_add_many(GST_BIN(_pipeline), _sink->queue, _sink->mux, _sink->filesink, NULL);
    gst_element_link_many(_sink->queue, _sink->mux, _sink->filesink, NULL);

    gst_element_sync_state_with_parent(_sink->queue);
    gst_element_sync_state_with_parent(_sink->mux);
    gst_element_sync_state_with_parent(_sink->filesink);

    GstPad* sinkpad = gst_element_get_static_pad(_sink->queue, "sink");
    gst_pad_link(_sink->teepad, sinkpad);
    gst_object_unref(sinkpad);

    _recording = true;
    emit recordingChanged();
    qCDebug(VideoReceiverLog) << "Recording started";
#endif
}

void VideoReceiver::stopRecording(void)
{
#if defined(QGC_GST_STREAMING)
    qCDebug(VideoReceiverLog) << "stopRecording()";
    // exit immediately if we are not recording
    if(_pipeline == NULL || !_recording) {
        qCDebug(VideoReceiverLog) << "Not recording!";
        return;
    }
    // Wait for data block before unlinking
    gst_pad_add_probe(_sink->teepad, GST_PAD_PROBE_TYPE_IDLE, _unlinkCallBack, this, NULL);
#endif
}

// This is only installed on the transient _pipelineStopRec in order
// to finalize a video file. It is not used for the main _pipeline.
// -EOS has appeared on the bus of the temporary pipeline
// -At this point all of the recoring elements have been flushed, and the video file has been finalized
// -Now we can remove the temporary pipeline and its elements
#if defined(QGC_GST_STREAMING)
void VideoReceiver::_shutdownRecordingBranch()
{
    gst_bin_remove(GST_BIN(_pipelineStopRec), _sink->queue);
    gst_bin_remove(GST_BIN(_pipelineStopRec), _sink->mux);
    gst_bin_remove(GST_BIN(_pipelineStopRec), _sink->filesink);

    gst_element_set_state(_pipelineStopRec, GST_STATE_NULL);
    gst_object_unref(_pipelineStopRec);
    _pipelineStopRec = NULL;

    gst_element_set_state(_sink->filesink, GST_STATE_NULL);
    gst_element_set_state(_sink->mux, GST_STATE_NULL);
    gst_element_set_state(_sink->queue, GST_STATE_NULL);

    gst_object_unref(_sink->queue);
    gst_object_unref(_sink->mux);
    gst_object_unref(_sink->filesink);

    delete _sink;
    _sink = NULL;
    _recording = false;

    emit recordingChanged();
    qCDebug(VideoReceiverLog) << "Recording Stopped";
}
#endif

// -Unlink the recording branch from the tee in the main _pipeline
// -Create a second temporary pipeline, and place the recording branch elements into that pipeline
// -Setup watch and handler for EOS event on the temporary pipeline's bus
// -Send an EOS event at the beginning of that pipeline
#if defined(QGC_GST_STREAMING)
void VideoReceiver::_detachRecordingBranch(GstPadProbeInfo* info)
{
    Q_UNUSED(info)

    // Also unlinks and unrefs
    gst_bin_remove_many(GST_BIN(_pipeline), _sink->queue, _sink->mux, _sink->filesink, NULL);

    // Give tee its pad back
    gst_element_release_request_pad(_tee, _sink->teepad);
    gst_object_unref(_sink->teepad);

    // Create temporary pipeline
    _pipelineStopRec = gst_pipeline_new("pipeStopRec");

    // Put our elements from the recording branch into the temporary pipeline
    gst_bin_add_many(GST_BIN(_pipelineStopRec), _sink->queue, _sink->mux, _sink->filesink, NULL);
    gst_element_link_many(_sink->queue, _sink->mux, _sink->filesink, NULL);

    // Add handler for EOS event
    GstBus* bus = gst_pipeline_get_bus(GST_PIPELINE(_pipelineStopRec));
    gst_bus_enable_sync_message_emission(bus);
    g_signal_connect(bus, "sync-message", G_CALLBACK(_onBusMessage), this);
    gst_object_unref(bus);

    if(gst_element_set_state(_pipelineStopRec, GST_STATE_PLAYING) == GST_STATE_CHANGE_FAILURE) {
        qCDebug(VideoReceiverLog) << "problem starting _pipelineStopRec";
    }

    // Send EOS at the beginning of the pipeline
    GstPad* sinkpad = gst_element_get_static_pad(_sink->queue, "sink");
    gst_pad_send_event(sinkpad, gst_event_new_eos());
    gst_object_unref(sinkpad);
    qCDebug(VideoReceiverLog) << "Recording branch unlinked";
}
#endif

#if defined(QGC_GST_STREAMING)
GstPadProbeReturn VideoReceiver::_unlinkCallBack(GstPad* pad, GstPadProbeInfo* info, gpointer user_data)
{
    Q_UNUSED(pad);
    Q_ASSERT(info != NULL && user_data != NULL);
    VideoReceiver* pThis = (VideoReceiver*)user_data;
    // We will only act once
    if(g_atomic_int_compare_and_exchange(&pThis->_sink->removing, FALSE, TRUE))
        pThis->_detachRecordingBranch(info);

    return GST_PAD_PROBE_REMOVE;
}
#endif<|MERGE_RESOLUTION|>--- conflicted
+++ resolved
@@ -94,12 +94,8 @@
 void VideoReceiver::_connected()
 {
     //-- Server showed up. Now we start the stream.
-<<<<<<< HEAD
-    delete _socket;
-=======
     _timer.stop();
     _socket->deleteLater();
->>>>>>> 2a016a3d
     _socket = NULL;
     _serverPresent = true;
     start();
