--- conflicted
+++ resolved
@@ -43,24 +43,11 @@
  *
  * Needs QApplication base to support QtCharts module. This way
  * we avoid application crashing on 5.12 when using the module.
-<<<<<<< HEAD
- * We don't have QtWidgets on mobile, avoid using it.
-=======
->>>>>>> 1b6293c6
  *
  * Note: `lastWindowClosed` will be sent by MessageBox popups and other
  * dialogs, that are spawned in QML, when they are closed
 **/
-<<<<<<< HEAD
-class QGCApplication :
-      #if defined(__mobile__)
-        public QGuiApplication
-      #else
-        public QApplication
-      #endif
-=======
 class QGCApplication : public QApplication
->>>>>>> 1b6293c6
 {
     Q_OBJECT
 public:
