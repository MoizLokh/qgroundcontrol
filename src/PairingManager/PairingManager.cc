--- conflicted
+++ resolved
@@ -66,22 +66,15 @@
     emit pairedVehicleChanged();
     //_app->informationMessageBoxOnMainThread("", tr("Paired with %1").arg(name));
     setPairingStatus(PairingSuccess, tr("Pairing Successfull"));
-<<<<<<< HEAD
-    _toolbox->microhardManager()->switchToConnectionEncryptionKey(connectionKey);
-=======
     _toolbox->microhardManager()->switchToConnectionEncryptionKey(_encryptionKey);
->>>>>>> 7b2bf0cc
 }
 
 //-----------------------------------------------------------------------------
 void
 PairingManager::_connectionCompleted(QString name)
 {
-<<<<<<< HEAD
-=======
     _connectedDevice = name;
     _toolbox->videoManager()->startVideo();
->>>>>>> 7b2bf0cc
     setPairingStatus(PairingConnected, tr("Connection Successfull"));
 }
 
@@ -414,11 +407,8 @@
             _toolbox->microhardManager()->setConfigPassword(_remotePairingMap["CP"].toString());
         }
         if (!connecting) {
-<<<<<<< HEAD
-=======
             _connectedDevice = "";
             _toolbox->videoManager()->stopVideo();
->>>>>>> 7b2bf0cc
             _toolbox->microhardManager()->switchToPairingEncryptionKey();
         } else if (_remotePairingMap.contains("EK")) {
             _toolbox->microhardManager()->switchToConnectionEncryptionKey(_remotePairingMap["EK"].toString());
@@ -508,10 +498,7 @@
     jsonObj.insert("LT", "MH");
     jsonObj.insert("IP", localIP);
     jsonObj.insert("P", 14550);
-<<<<<<< HEAD
-=======
     jsonObj.insert("EK", _encryptionKey);
->>>>>>> 7b2bf0cc
     return QJsonDocument(jsonObj);
 }
 
