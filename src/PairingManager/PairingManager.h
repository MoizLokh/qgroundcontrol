/****************************************************************************
 *
 *   (c) 2019 QGROUNDCONTROL PROJECT <http://www.qgroundcontrol.org>
 *
 * QGroundControl is licensed according to the terms in the file
 * COPYING.md in the root of the source code directory.
 *
 ****************************************************************************/

#pragma once

#include <QJsonDocument>
#include <QNetworkReply>
#include <QTimer>
#include <QTime>
#include <QVariantMap>

#include "openssl_aes.h"
#include "openssl_rsa.h"
#include "QGCToolbox.h"
#include "QGCLoggingCategory.h"
#include "Fact.h"
#include "UDPLink.h"
#if defined QGC_ENABLE_NFC
#include "PairingNFC.h"
#endif
#if defined QGC_ENABLE_QTNFC
#include "QtNFC.h"
#endif
#ifdef __android__
#include <jni.h>
#include <QtAndroidExtras/QtAndroidExtras>
#include <QtAndroidExtras/QAndroidJniObject>
#endif

Q_DECLARE_LOGGING_CATEGORY(PairingManagerLog)

class AppSettings;
class QGCApplication;

//-----------------------------------------------------------------------------
class PairingManager : public QGCTool
{
    Q_OBJECT
public:
    explicit PairingManager (QGCApplication* app, QGCToolbox* toolbox);
    ~PairingManager         () override;

    // Override from QGCTool
    virtual void setToolbox(QGCToolbox *toolbox) override;

    enum PairingStatus {
        PairingIdle,
        PairingActive,
        PairingSuccess,
        PairingConnecting,
        PairingConnected,
        PairingRejected,
        PairingConnectionRejected,
        PairingError
    };

    Q_ENUM(PairingStatus)

    QStringList     pairingLinkTypeStrings      ();
    QString         pairingStatusStr            () const;
    QStringList     connectedDeviceNameList     ();
    QStringList     pairedDeviceNameList        ();
    PairingStatus   pairingStatus               () { return _status; }
    QString         connectedVehicle            () { return _lastConnected; }
    int             nfcIndex                    () { return _nfcIndex; }
    int             microhardIndex              () { return _microhardIndex; }
    bool            firstBoot                   () { return _firstBoot; }
    bool            usePairing                  () { return _usePairing; }
    bool            videoCanRestart             () { return !_usePairing || !_connectedDevices.empty(); }
    bool            errorState                  () { return _status == PairingRejected || _status == PairingConnectionRejected || _status == PairingError; }
    bool            confirmHighPowerMode        () { return _confirmHighPowerMode; }
    QString         nidPrefix                   () { return _nidPrefix; }
    void            setStatusMessage            (PairingStatus status, const QString& statusStr) { emit setPairingStatus(status, statusStr); }
    void            setFirstBoot                (bool set) { _firstBoot = set; emit firstBootChanged(); }
    void            setUsePairing               (bool set);
    void            setNidPrefix                (QString nidPrefix) { _nidPrefix = nidPrefix; emit nidPrefixChanged(); }
    void            jsonReceivedStartPairing    (const QString& jsonEnc);
    QString         pairingKey                  ();
<<<<<<< HEAD
    QString         networkId                   ();    
=======
    QString         networkId                   ();
    int             pairingChannel              ();
    int             connectingChannel           ();
>>>>>>> 90d31c69
#ifdef __android__
    static void     setNativeMethods            (void);
#endif
    Q_INVOKABLE void    connectToDevice         (const QString& deviceName, bool confirm = false);
    Q_INVOKABLE void    removePairedDevice      (const QString& name);
<<<<<<< HEAD
=======
    Q_INVOKABLE void    stopConnectingDevice    (const QString& name);
    Q_INVOKABLE bool    isDeviceConnecting      (const QString& name);
>>>>>>> 90d31c69
    Q_INVOKABLE void    setConnectingChannel    (int channel, int power);
    Q_INVOKABLE QString extractName             (const QString& name);
    Q_INVOKABLE QString extractChannel          (const QString& name);

#if defined QGC_ENABLE_NFC || defined QGC_ENABLE_QTNFC
    Q_INVOKABLE void    startNFCScan            ();
#endif    
#if QGC_GST_MICROHARD_ENABLED
<<<<<<< HEAD
    Q_INVOKABLE void    startMicrohardPairing   (const QString& pairingKey, const QString& networkId);
=======
    Q_INVOKABLE void    startMicrohardPairing   (const QString& pairingKey, const QString& networkId, int pairingChannel, int connectingChannel);
>>>>>>> 90d31c69
#endif
    Q_INVOKABLE void    stopPairing             ();
    Q_INVOKABLE void    disconnectDevice        (const QString& name);

    Q_PROPERTY(QString          pairingStatusStr        READ pairingStatusStr                            NOTIFY pairingStatusChanged)
    Q_PROPERTY(PairingStatus    pairingStatus           READ pairingStatus                               NOTIFY pairingStatusChanged)
    Q_PROPERTY(QStringList      connectedDeviceNameList READ connectedDeviceNameList                     NOTIFY deviceListChanged)
    Q_PROPERTY(QStringList      pairedDeviceNameList    READ pairedDeviceNameList                        NOTIFY deviceListChanged)
    Q_PROPERTY(QStringList      pairingLinkTypeStrings  READ pairingLinkTypeStrings  CONSTANT)
    Q_PROPERTY(QString          connectedVehicle        READ connectedVehicle                            NOTIFY connectedVehicleChanged)
    Q_PROPERTY(QString          pairingKey              READ pairingKey                                  NOTIFY pairingKeyChanged)
    Q_PROPERTY(QString          networkId               READ networkId                                   NOTIFY networkIdChanged)
    Q_PROPERTY(QString          nidPrefix               READ nidPrefix               WRITE setNidPrefix  NOTIFY nidPrefixChanged)
<<<<<<< HEAD
=======
    Q_PROPERTY(int              pairingChannel          READ pairingChannel                              NOTIFY pairingChannelChanged)
    Q_PROPERTY(int              connectingChannel       READ connectingChannel                           NOTIFY connectingChannelChanged)
>>>>>>> 90d31c69
    Q_PROPERTY(bool             errorState              READ errorState                                  NOTIFY pairingStatusChanged)
    Q_PROPERTY(bool             confirmHighPowerMode    READ confirmHighPowerMode                        NOTIFY confirmHighPowerModeChanged)
    Q_PROPERTY(int              nfcIndex                READ nfcIndex                CONSTANT)
    Q_PROPERTY(int              microhardIndex          READ microhardIndex          CONSTANT)
    Q_PROPERTY(bool             firstBoot               READ firstBoot               WRITE setFirstBoot  NOTIFY firstBootChanged)
    Q_PROPERTY(bool             usePairing              READ usePairing              WRITE setUsePairing NOTIFY usePairingChanged)

signals:
    void startUpload                            (const QString& name, const QString& pairURL, const QJsonDocument& jsonDoc, bool signAndEncrypt);
    void stopUpload                             ();
    void closeConnection                        ();
    void pairingConfigurationsChanged           ();
    void nameListChanged                        ();
    void pairingStatusChanged                   ();
    void setPairingStatus                       (PairingStatus status, const QString& pairingStatus);
    void deviceListChanged                      ();
    void connectedVehicleChanged                ();
    void firstBootChanged                       ();
    void usePairingChanged                      ();
    void connectToPairedDevice                  (const QString& deviceName);
    void pairingKeyChanged                      ();
    void confirmHighPowerModeChanged            ();
    void networkIdChanged                       ();
<<<<<<< HEAD
=======
    void pairingChannelChanged                  ();
    void connectingChannelChanged               ();
>>>>>>> 90d31c69
    void nidPrefixChanged                       ();

private slots:
    void _startUpload                           (const QString& name, const QString& pairURL, const QJsonDocument& jsonDoc, bool signAndEncrypt);
    void _startUploadRequest                    (const QString& name, const QString& url, const QString& data);
    void _setPairingStatus                      (PairingStatus status, const QString& pairingStatus);
    void _connectToPairedDevice                 (const QString& deviceName);
    void _setEnabled                            ();

private:
    int                           _nfcIndex = -1;
    int                           _microhardIndex = -1;
    PairingStatus                 _status = PairingIdle;
    QString                       _statusString;
    QString                       _lastConnected;
    QString                       _encryptionKey;
    QString                       _publicKey;
    OpenSSL_AES                   _aes;
    OpenSSL_AES                   _aes_config;
    OpenSSL_RSA                   _rsa;
    OpenSSL_RSA                   _device_rsa;
    QJsonDocument                 _gcsJsonDoc{};
    QMap<QString, QJsonDocument>  _devices{};
    QNetworkAccessManager         _uploadManager;
    bool                          _firstBoot = true;
    bool                          _usePairing = false;
    bool                          _confirmHighPowerMode = false;
    QMap<QString, qint64>         _devicesToConnect{};
    QTimer                        _reconnectTimer;
    QMap<QString, LinkInterface*> _connectedDevices;
<<<<<<< HEAD
    QString                       _lastDeviceNameToConnect = "";
    QString                       _nidPrefix = "QGC_";
=======
    QMap<QString, QNetworkReply*> _connectRequests;
    QString                       _lastDeviceNameToConnect = "";
    QString                       _nidPrefix = "SRR_";
>>>>>>> 90d31c69

    QJsonDocument           _createZeroTierConnectJson  (const QVariantMap& remotePairingMap);
    QJsonDocument           _createMicrohardConnectJson (const QVariantMap& remotePairingMap);
    QJsonDocument           _createZeroTierPairingJson  (const QVariantMap& remotePairingMap);
    QJsonDocument           _createMicrohardPairingJson (const QVariantMap& remotePairingMap);
    void                    _writeJson                  (const QJsonDocument &jsonDoc, const QString& name);
    QString                 _getLocalIPInNetwork        (const QString& remoteIP, int num);
    void                    _uploadFinished             ();
    void                    _uploadError                (QNetworkReply::NetworkError code);
    void                    _pairingCompleted           (const QString& tempName, const QString& newName, const QString& devicePublicKey, const int channel);
    void                    _connectionCompleted        (const QString& name, const int channel);
    void                    _disconnectCompleted        (const QString& name);
    void                    _channelCompleted           (const QString& name, int channel);
    QDir                    _pairingCacheDir            ();
    QDir                    _pairingCacheTempDir        ();
    QString                 _pairingCacheFile           (const QString& uavName);
    void                    _updatePairedDeviceNameList ();
    QString                 _random_string              (uint length);
    void                    _readPairingConfig          ();
    void                    _resetPairingConfig         ();
    void                    _resetMicrohardModem        ();
    void                    _updateConnectedDevices     ();
    void                    _createUDPLink              (const QString& name, quint16 port);
    void                    _removeUDPLink              (const QString& name);
    void                    _linkActiveChanged          (LinkInterface* link, bool active, int vehicleID);
    void                    _linkInactiveOrDeleted      (LinkInterface* link);
    void                    _autoConnect                ();
    QJsonDocument           _getPairingJsonDoc          (const QString& name, bool remove = false);
    QVariantMap             _getPairingMap              (const QString& name);
    void                    _setConnectingChannel       (const QString& name, int channel, int power);
    QString                 _removeRSAkey               (const QString& s);
    int                     _getDeviceChannel           (const QString& name);
    QDateTime               _getDeviceConnectTime       (const QString& name);
    QString                 _getDeviceIP                (const QString& name);
    QString                 _getDeviceConnectNid        (int channel);

#if defined QGC_ENABLE_NFC || defined QGC_ENABLE_QTNFC
    PairingNFC              pairingNFC;
#endif
};<|MERGE_RESOLUTION|>--- conflicted
+++ resolved
@@ -82,23 +82,16 @@
     void            setNidPrefix                (QString nidPrefix) { _nidPrefix = nidPrefix; emit nidPrefixChanged(); }
     void            jsonReceivedStartPairing    (const QString& jsonEnc);
     QString         pairingKey                  ();
-<<<<<<< HEAD
-    QString         networkId                   ();    
-=======
     QString         networkId                   ();
     int             pairingChannel              ();
     int             connectingChannel           ();
->>>>>>> 90d31c69
 #ifdef __android__
     static void     setNativeMethods            (void);
 #endif
     Q_INVOKABLE void    connectToDevice         (const QString& deviceName, bool confirm = false);
     Q_INVOKABLE void    removePairedDevice      (const QString& name);
-<<<<<<< HEAD
-=======
     Q_INVOKABLE void    stopConnectingDevice    (const QString& name);
     Q_INVOKABLE bool    isDeviceConnecting      (const QString& name);
->>>>>>> 90d31c69
     Q_INVOKABLE void    setConnectingChannel    (int channel, int power);
     Q_INVOKABLE QString extractName             (const QString& name);
     Q_INVOKABLE QString extractChannel          (const QString& name);
@@ -107,11 +100,7 @@
     Q_INVOKABLE void    startNFCScan            ();
 #endif    
 #if QGC_GST_MICROHARD_ENABLED
-<<<<<<< HEAD
-    Q_INVOKABLE void    startMicrohardPairing   (const QString& pairingKey, const QString& networkId);
-=======
     Q_INVOKABLE void    startMicrohardPairing   (const QString& pairingKey, const QString& networkId, int pairingChannel, int connectingChannel);
->>>>>>> 90d31c69
 #endif
     Q_INVOKABLE void    stopPairing             ();
     Q_INVOKABLE void    disconnectDevice        (const QString& name);
@@ -125,11 +114,8 @@
     Q_PROPERTY(QString          pairingKey              READ pairingKey                                  NOTIFY pairingKeyChanged)
     Q_PROPERTY(QString          networkId               READ networkId                                   NOTIFY networkIdChanged)
     Q_PROPERTY(QString          nidPrefix               READ nidPrefix               WRITE setNidPrefix  NOTIFY nidPrefixChanged)
-<<<<<<< HEAD
-=======
     Q_PROPERTY(int              pairingChannel          READ pairingChannel                              NOTIFY pairingChannelChanged)
     Q_PROPERTY(int              connectingChannel       READ connectingChannel                           NOTIFY connectingChannelChanged)
->>>>>>> 90d31c69
     Q_PROPERTY(bool             errorState              READ errorState                                  NOTIFY pairingStatusChanged)
     Q_PROPERTY(bool             confirmHighPowerMode    READ confirmHighPowerMode                        NOTIFY confirmHighPowerModeChanged)
     Q_PROPERTY(int              nfcIndex                READ nfcIndex                CONSTANT)
@@ -153,11 +139,8 @@
     void pairingKeyChanged                      ();
     void confirmHighPowerModeChanged            ();
     void networkIdChanged                       ();
-<<<<<<< HEAD
-=======
     void pairingChannelChanged                  ();
     void connectingChannelChanged               ();
->>>>>>> 90d31c69
     void nidPrefixChanged                       ();
 
 private slots:
@@ -188,14 +171,9 @@
     QMap<QString, qint64>         _devicesToConnect{};
     QTimer                        _reconnectTimer;
     QMap<QString, LinkInterface*> _connectedDevices;
-<<<<<<< HEAD
-    QString                       _lastDeviceNameToConnect = "";
-    QString                       _nidPrefix = "QGC_";
-=======
     QMap<QString, QNetworkReply*> _connectRequests;
     QString                       _lastDeviceNameToConnect = "";
     QString                       _nidPrefix = "SRR_";
->>>>>>> 90d31c69
 
     QJsonDocument           _createZeroTierConnectJson  (const QVariantMap& remotePairingMap);
     QJsonDocument           _createMicrohardConnectJson (const QVariantMap& remotePairingMap);
